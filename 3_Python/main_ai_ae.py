--- conflicted
+++ resolved
@@ -11,49 +11,6 @@
 import package.dnn.models.autoencoder as ai_module
 
 
-<<<<<<< HEAD
-class Config_PyTorch:
-    def __init__(self):
-        # Settings of Models/Training
-        self.model = ai_module.cnn_ae_v1
-        # self.model = ai_module_embedded.dnn_dae_v2
-        self.is_embedded = False
-        self.loss_fn = torch.nn.MSELoss()
-        self.num_kfold = 1
-        self.num_epochs = 100
-        self.batch_size = 256
-        # Settings of Datasets
-        self.data_path = '../2_Data/00_Merged_Datasets'
-        self.data_file_name = '2023-05-15_Dataset01_SimDaten_Martinez2009_Sorted'
-        self.data_split_ratio = 0.25
-        self.data_do_shuffle = True
-        self.data_do_augmentation = True
-        self.data_num_augmentation = 2000
-        self.data_do_normalization = False
-        self.data_do_addnoise_cluster = False
-        # Dataset Preparation
-        self.data_exclude_cluster = []
-        self.data_sel_pos = []
-
-    def set_optimizer(self, model):
-        return torch.optim.Adam(model.parameters())
-
-    def get_topology(self, model) -> str:
-        return model.out_modeltyp
-
-
-def ae_addon(mode: int) -> str:
-    addon = ' (Normal)'
-    if mode == 1:
-        addon = ' (Denoising, mean output)'
-    elif mode == 2:
-        addon = ' (Denoising, noise input)'
-
-    return addon
-
-
-# --- Hauptprogramm
-=======
 # 0 = normal autoencoder, 1 = denoising AE (mean), 2 = denoising AE (more noise input)
 mode_train = 0
 
@@ -83,7 +40,6 @@
 )
 
 # --- Main programme
->>>>>>> 5ade7b23
 if __name__ == "__main__":
     plt.close('all')
     print("\nTrain modules of spike-sorting frame-work (MERCUR-project Sp:AI:ke, 2022-2024)")
