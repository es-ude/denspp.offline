from torch import nn
from package.dnn.pytorch_control import Config_PyTorch, Config_Dataset
import package.dnn.models.autoencoder_cnn as models_ae
import package.dnn.models.autoencoder_class as models_class
<<<<<<< HEAD
import package.dnn.models.autoencoder_embedded as models_ae_embedded
=======
import package.dnn.models.decoding as models_dec
>>>>>>> 9ee5e043

config_train_ae = Config_PyTorch(
    # --- Settings of Models/Training
    model=models_ae.cnn_ae_v4(32, 8),
    loss='MSE',
    loss_fn=nn.MSELoss(),
    optimizer='Adam',
    num_kfold=1,
<<<<<<< HEAD
    num_epochs=2,
=======
    num_epochs=1,
>>>>>>> 9ee5e043
    batch_size=512,
    data_split_ratio=0.25,
    data_do_shuffle=True

config_dataset = Config_Dataset(
    # --- Settings of Datasets
    data_path='../2_Data/00_Merged_Datasets',
    data_file_name='2023-11-24_Dataset-07_RGC_TDB_Merged.mat',  # settings here!
    # --- Data Augmentation
    data_do_augmentation=True,
    data_num_augmentation=100,
    data_do_normalization=True,
    data_normalization_mode='FPGA',  # 'CPU', ''
    data_normalization_method='',  # 'minmax', 'norm', 'zscore', 'medianmad', 'meanmad'
    data_normalization_setting='combined',  # 'bipolar', 'global', ''
    data_do_addnoise_cluster=False,
    # --- Dataset Reduction
    data_do_reduce_samples_per_cluster=True,
    data_num_samples_per_cluster=50_000,
    data_exclude_cluster=[],
    data_sel_pos=[]
)
config_train_class = Config_PyTorch(
    # --- Settings of Models/Training
    model=models_class.classifier_ae_v1(12, 3),
    loss='Cross Entropy',
    loss_fn=nn.CrossEntropyLoss(),
    optimizer='Adam',
    num_kfold=1,
    num_epochs=2,
    batch_size=512,
    data_split_ratio=0.25,
    data_do_shuffle=True
)

config_train_dec = Config_PyTorch(
    # --- Settings of Models/Training
    model=models_dec.cnn_lstm_dec_v1(),
    loss='Cross Entropy',
    loss_fn=nn.CrossEntropyLoss(),
    optimizer='Adam',
    num_kfold=1,
    num_epochs=20,
    batch_size=20,
    data_split_ratio=0.25,
    data_do_shuffle=True
)

config_data = Config_Dataset(
    # --- Settings of Datasets
    #data_path='../2_Data/00_Merged_Datasets',
    #data_file_name='2023-05-15_Dataset01_SimDaten_Martinez2009_Sorted.mat',
    #data_file_name='2023-06-30_Dataset03_SimDaten_Quiroga2020_Sorted',
    #data_path='C:/spaikeDenSppDataset/',
    data_path="C:\HomeOffice\Data_Neurosignal/00_Merged",
    data_file_name='2024-02-05_Dataset-KlaesNeuralDecoding.npy',
    # --- Data Augmentation
    data_do_augmentation=False,
    data_num_augmentation=0,
    data_do_normalization=False,
    data_do_addnoise_cluster=False,
    # --- Dataset Reduction
    data_do_reduce_samples_per_cluster=False,
    data_num_samples_per_cluster=0,
    data_exclude_cluster=[],
    data_sel_pos=[]
)<|MERGE_RESOLUTION|>--- conflicted
+++ resolved
@@ -2,11 +2,8 @@
 from package.dnn.pytorch_control import Config_PyTorch, Config_Dataset
 import package.dnn.models.autoencoder_cnn as models_ae
 import package.dnn.models.autoencoder_class as models_class
-<<<<<<< HEAD
+import package.dnn.models.decoding as models_dec
 import package.dnn.models.autoencoder_embedded as models_ae_embedded
-=======
-import package.dnn.models.decoding as models_dec
->>>>>>> 9ee5e043
 
 config_train_ae = Config_PyTorch(
     # --- Settings of Models/Training
@@ -15,14 +12,11 @@
     loss_fn=nn.MSELoss(),
     optimizer='Adam',
     num_kfold=1,
-<<<<<<< HEAD
-    num_epochs=2,
-=======
     num_epochs=1,
->>>>>>> 9ee5e043
     batch_size=512,
     data_split_ratio=0.25,
     data_do_shuffle=True
+)
 
 config_dataset = Config_Dataset(
     # --- Settings of Datasets
@@ -42,6 +36,7 @@
     data_exclude_cluster=[],
     data_sel_pos=[]
 )
+
 config_train_class = Config_PyTorch(
     # --- Settings of Models/Training
     model=models_class.classifier_ae_v1(12, 3),
@@ -66,24 +61,4 @@
     batch_size=20,
     data_split_ratio=0.25,
     data_do_shuffle=True
-)
-
-config_data = Config_Dataset(
-    # --- Settings of Datasets
-    #data_path='../2_Data/00_Merged_Datasets',
-    #data_file_name='2023-05-15_Dataset01_SimDaten_Martinez2009_Sorted.mat',
-    #data_file_name='2023-06-30_Dataset03_SimDaten_Quiroga2020_Sorted',
-    #data_path='C:/spaikeDenSppDataset/',
-    data_path="C:\HomeOffice\Data_Neurosignal/00_Merged",
-    data_file_name='2024-02-05_Dataset-KlaesNeuralDecoding.npy',
-    # --- Data Augmentation
-    data_do_augmentation=False,
-    data_num_augmentation=0,
-    data_do_normalization=False,
-    data_do_addnoise_cluster=False,
-    # --- Dataset Reduction
-    data_do_reduce_samples_per_cluster=False,
-    data_num_samples_per_cluster=0,
-    data_exclude_cluster=[],
-    data_sel_pos=[]
 )