--- conflicted
+++ resolved
@@ -123,28 +123,34 @@
 
         if isinstance(cl_dict, list):
             dict_available = not len(cl_dict) == 0
+        elif isinstance(cl_dict, dict):
+            dict_available = not len(cl_dict) == 0
         else:
             dict_available = False
 
-        max_key_length = 0
-
-        precision, recall, fbeta, _ = precision_recall_fscore_support(true_labels, pred_labels, average='weighted')
-        if dict_available:
-            for keys in cl_used:
-                max_key_length = len(keys) if len(keys) > max_key_length else max_key_length
-            do_xticks_vertical = bool(max_key_length > 5) and np.unique(true_labels).size > 3
-            use_cl_dict = list()
+    max_key_length = 0
+
+    precision, recall, fbeta, _ = precision_recall_fscore_support(true_labels, pred_labels, average='weighted')
+    if dict_available:
+        for keys in cl_used:
+            max_key_length = len(keys) if len(keys) > max_key_length else max_key_length
+        do_xticks_vertical = bool(max_key_length > 5) and np.unique(true_labels).size > 3
+        use_cl_dict = list()
+        if isinstance(cl_dict, dict):
+            for key in cl_dict.keys():
+                use_cl_dict.append(key)
+        else:
             for idx in np.unique(true_labels):
                 use_cl_dict.append(cl_used[int(idx)])
 
-            cmp = ConfusionMatrixDisplay.from_predictions(
-                y_true=true_labels, y_pred=pred_labels, normalize='pred', display_labels=use_cl_dict
-            )
-        else:
-            do_xticks_vertical = False
-            cmp = ConfusionMatrixDisplay.from_predictions(
-                y_true=true_labels, y_pred=pred_labels, normalize='pred'
-            )
+        cmp = ConfusionMatrixDisplay.from_predictions(
+            y_true=true_labels, y_pred=pred_labels, normalize='pred', display_labels=use_cl_dict
+        )
+    else:
+        do_xticks_vertical = False
+        cmp = ConfusionMatrixDisplay.from_predictions(
+            y_true=true_labels, y_pred=pred_labels, normalize='pred'
+        )
 
         # --- Plotting the results of the class confusion matrix
         fig, ax = plt.subplots(figsize=(cm_to_inch(12), cm_to_inch(12.5)))
@@ -208,54 +214,7 @@
         result = np.array([[TP, FP], [0, FN]])
         plot_confusion(true_labels, pred_labels, result, f1_score, accuracy, plots, show_accuracy, cl_dict, path2save)
     else:
-<<<<<<< HEAD
         plot_confusion(true_labels, pred_labels, None, None, None, "class", False, cl_dict, path2save)
-=======
-        cl_used = cl_dict
-
-    if isinstance(cl_dict, list):
-        dict_available = not len(cl_dict) == 0
-    elif isinstance(cl_dict, dict):
-        dict_available = not len(cl_dict) == 0
-    else:
-        dict_available = False
-
-    max_key_length = 0
-
-    precision, recall, fbeta, _ = precision_recall_fscore_support(true_labels, pred_labels, average='weighted')
-    if dict_available:
-        for keys in cl_used:
-            max_key_length = len(keys) if len(keys) > max_key_length else max_key_length
-        do_xticks_vertical = bool(max_key_length > 5) and np.unique(true_labels).size > 3
-        use_cl_dict = list()
-        if isinstance(cl_dict, dict):
-            for key in cl_dict.keys():
-                use_cl_dict.append(key)
-        else:
-            for idx in np.unique(true_labels):
-                use_cl_dict.append(cl_used[int(idx)])
-
-        cmp = ConfusionMatrixDisplay.from_predictions(
-            y_true=true_labels, y_pred=pred_labels, normalize='pred', display_labels=use_cl_dict
-        )
-    else:
-        do_xticks_vertical = False
-        cmp = ConfusionMatrixDisplay.from_predictions(
-            y_true=true_labels, y_pred=pred_labels, normalize='pred'
-        )
-
-    # --- Plotting the results
-    fig, ax = plt.subplots(figsize=(cm_to_inch(12), cm_to_inch(12.5)))
-    cmp.plot(ax=ax, colorbar=False, values_format='.3f',
-             text_kw={'fontsize': 9}, cmap=plt.cm.Blues,
-             xticks_rotation=('vertical' if do_xticks_vertical else 'horizontal')
-    )
-    cmp.ax_.set_title(f'Precision = {100*precision:.2f}%, Recall = {100*recall:.2f}%')
-    print(f'... Fbeta score is {100*fbeta:.2f}%')
-    plt.tight_layout()
-    if path2save:
-        save_figure(fig, path2save, f"confusion_matrix{name_addon}")
->>>>>>> 9ee5e043
 
 
 def _get_median(parameter: list) -> float:
