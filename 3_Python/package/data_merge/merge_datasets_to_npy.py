--- conflicted
+++ resolved
@@ -1,8 +1,5 @@
-<<<<<<< HEAD
-=======
 import os
 
->>>>>>> 85d30a81
 import numpy as np
 
 from scipy.io import loadmat
@@ -12,15 +9,12 @@
 
     def __init__(self, data_type):
 
+
         self.mode_data = data_type
         if data_type == 1:
             self.data_type = "Klaes-file"
-<<<<<<< HEAD
-            self.filepath = r"C:\Users\Haris\Documents\Master Sciebo neu\SS2024\CPS Projekt1\old\2024-02-05_Dataset-KlaesNeuralDecoding.mat"
-=======
             self.filepath = os.path.join(os.path.dirname(os.path.dirname(os.getcwd())), "data",
                                          "2024-02-05_Dataset-KlaesNeuralDecoding (2).mat")
->>>>>>> 85d30a81
             self.num_experiments = 21
             self.num_trials = 50
         elif data_type == 2:
@@ -82,10 +76,9 @@
                     trial_index = 0
                     exp_index += 1
 
+
             ### format to one 2D array
             a = []
-            lowestindex = []
-            highestindex =[]
             waveform_index = 0
             for x in range(len(b)):
                 for y in range(len(b[x])):
@@ -93,50 +86,25 @@
                         for v in range(len(b[x][y][z])):
                             if len(b[x][y][z][v]) == 48:
                                 # a.append([waveform_index]+ list(data[x][y][z][v])) # so steht der index vorne dran
-                                # a.append(self.normalize(b[x][y][z][v], 0,1))        # so normalisiert, schlecht für kmeans
+                                a.append(b[x][y][z][v])
+                                #a.append(self.normalize(b[x][y][z][v], 0,1))        # so normalisiert, schlecht für kmeans
 
-                                lowestindex_current = np.argmin(b[x][y][z][v])
-                                highestindex_current = np.argmax(b[x][y][z][v])
-                                if lowestindex_current == 11 or lowestindex_current == 12 or lowestindex_current == 13:
-                                    if highestindex_current < 1 or highestindex_current >13:
-                                        a.append(b[x][y][z][v])
-                                        highestindex.append(highestindex_current)
-                                        lowestindex.append(lowestindex_current)
-                                        waveform_index += 1
+                                waveform_index += 1
 
                             else:
                                 continue
             a = np.array(a)
 
-<<<<<<< HEAD
-            np.save("_waveforms_as_one_array_cleaned" + ".npy", a)
-            np.save("lowest_index_of_waveforms" + ".npy", lowestindex)
-            np.save("highest_index_of_waveforms" + ".npy", highestindex)
-=======
             filepath = self.get_Path(feature)
             np.save(filepath, a)
->>>>>>> 85d30a81
 
             print(a.shape)
 
 
 trialONE = DataCompressor(1)
-<<<<<<< HEAD
-trialONE.format_data()
-a = np.load(
-    r"C:\Users\Haris\git\CPS_Projekt\denspp.offline\3_Python\package\data_merge\_waveforms_as_one_array_cleaned.npy")
-b = np.load(r"C:\Users\Haris\git\CPS_Projekt\denspp.offline\3_Python\package\data_merge\lowest_index_of_waveforms.npy")
-c = np.load(r"C:\Users\Haris\git\CPS_Projekt\denspp.offline\3_Python\package\data_merge\highest_index_of_waveforms.npy")
-print(b)
-counts = np.bincount(c)
-print(counts)
-for number, count in enumerate(counts):
-    print(f"Zahl {number} kommt {count / 783830} Mal vor.")
-=======
 trialONE.format_data("timestamps")
 trialONE.format_data("waveforms")
 a = np.load(trialONE.get_Path("timestamps"))
 b = np.load(trialONE.get_Path("waveforms"))
 print(a[3])
-print(b[3])
->>>>>>> 85d30a81
+print(b[3])