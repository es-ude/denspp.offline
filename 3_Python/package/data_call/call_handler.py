import sys
from os.path import join, exists
from glob import glob
import dataclasses
import numpy as np
from fractions import Fraction
from scipy.signal import resample_poly
import os
import csv
import matplotlib.pyplot as plt
import mplcursors
from matplotlib.ticker import ScalarFormatter
import pickle
from math import e

from package.structure_builder import create_folder_general_firstrun


@dataclasses.dataclass
class SettingsDATA:
    """Class for configuring the dataloader
    input:
    path        - Path to data storage
    data_set    - Type of dataset
    data_point  - Number within the dataset
    t_range     - List of the given time range for cutting the data [x, y]
    ch_sel      - List of electrodes to use [empty=all]
    fs_resample - Resampling frequency of the datapoint
    """
    path: str
    data_set: int
    data_case: int
    data_point: int
    t_range: list
    ch_sel: list
    fs_resample: float


RecommendedSettingsDATA = SettingsDATA(
    path="../2_Data",
    data_set=1, data_case=0, data_point=0,
    t_range=[0], ch_sel=[],
    fs_resample=100e3
)


class _DataController:
    """Class for loading and manipulating the used dataset"""
    raw_data: None
    settings: SettingsDATA
    path2file: str

    def __init__(self) -> None:
        create_folder_general_firstrun()
        # --- Meta-Information about datasets
        # Information of subfolders and files
        self._no_subfolder = 0
        self._no_files = 0
        self.__fill_factor = 1
        self.__scaling = 1

    def do_cut(self) -> None:
        """Cutting all transient electrode signals in the given range"""
        t_range = np.array(self.settings.t_range)
        rawdata = self.raw_data.data_raw
        spikepos_in = self.raw_data.evnt_xpos
        cluster_in = self.raw_data.evnt_cluster_id

        rawdata_out = list()
        spike_cout = list()
        spike_xout = list()

        if self.raw_data.data_fs_used == 0:
            self.raw_data.data_fs_used = self.raw_data.data_fs_orig

        # --- Positionen ermitteln
        if t_range.size == 2:
            idx0 = int(t_range[0] * self.raw_data.data_fs_used)
            idx1 = int(t_range[1] * self.raw_data.data_fs_used)
            self.__fill_factor = (idx0 - idx1) / rawdata[-1].size

            for idx, data_in in enumerate(rawdata):
                # --- Cutting specific time range out of raw data
                rawdata_out.append(data_in[idx0:idx1])

                # --- Cutting labeled information
                if self.raw_data.label_exist:
                    # Adapting new data
                    idx2 = int(np.argwhere(spikepos_in[idx] >= idx0)[0])
                    idx3 = int(np.argwhere(spikepos_in[idx] <= idx1)[-1])
                    spike_xout.append(spikepos_in[idx][idx2:idx3] - idx0)
                    spike_cout.append(cluster_in[idx][idx2:idx3])

            # --- Return adapted data
            self.raw_data.data_raw = rawdata_out
            self.raw_data.evnt_xpos = spike_xout
            self.raw_data.evnt_cluster_id = spike_cout

    def do_resample(self) -> None:
        """Do resampling all transient signals"""
        desired_fs = self.settings.fs_resample
        do_resampling = bool(desired_fs != self.raw_data.data_fs_orig)

        data_out = list()
        spike_out = list()

        if do_resampling:
            self.raw_data.data_fs_used = desired_fs
            u_safe = 5e-6
            (p, q) = Fraction(self.raw_data.data_fs_used / self.raw_data.data_fs_orig).limit_denominator(10000).as_integer_ratio()
            self.__scaling = p / q

            for idx, data_in in enumerate(self.raw_data.data_raw):
                # --- Resampling the input
                u_chck = np.mean(data_in[0:10])
                if np.abs((u_chck < u_safe) - 1) == 1:
                    du = u_chck
                else:
                    du = 0

                data_out.append(du + resample_poly(data_in - du, p, q))

                # --- Resampling the labeled information
                if self.raw_data.label_exist:
                    spikepos_in = self.raw_data.evnt_xpos[idx]
                    spike_out.append(np.array(self.__scaling * spikepos_in, dtype=int))

            self.raw_data.data_raw = data_out
            self.raw_data.evnt_xpos = spike_out
        else:
            self.raw_data.data_fs_used = self.raw_data.data_fs_orig
            self.__scaling = 1

    def do_mapping(self) -> None:
        csv_folder = r'C:/Users/Leoni Kaiser/Documents/Studium/Master/3. Semester/CPS_Projekt/Elektrodenmapping'
        if self.raw_data.data_type == "MCS 60MEA":
            print("Electrode geometry MCS 60MEA will be loaded.")
            csv_filename = 'MCS_60MEA.csv'
        else:
            csv_filename = '*.csv'
        mea = self._transform_rawdata_mapping(csv_folder, csv_filename)
        self._plot_data(mea)

    def output_meta(self) -> None:
        """Print some meta information into the console"""
        print(f"... using data set of: {self.raw_data.data_name}"
              "\n... using data point:", self.path2file)
        if not self.raw_data.data_fs_used == 0 and not self.raw_data.data_fs_used == self.raw_data.data_fs_orig:
            fs_addon = f" (resampling to {int(1e-3 * self.raw_data.data_fs_used)} kHz)"
        else:
            fs_addon = ""
        print(f"... original sampling rate of {int(1e-3 * self.raw_data.data_fs_orig)} kHz{fs_addon}"
              f"\n... using {self.__fill_factor * 100:.2f}% of the data "
              f"(time length of {self.raw_data.data_time / self.__fill_factor:.2f} s)")

        if self.raw_data.label_exist:
            cluster_array = None
            # Extract number of cluster size in all inputs
            for idx, clid in enumerate(self.raw_data.evnt_cluster_id):
                if idx == 0:
                    cluster_array = clid
                else:
                    cluster_array = np.append(cluster_array, clid)
            cluster_no = np.unique(cluster_array)

            # Extract number of spikes in all inputs
            num_spikes = 0
            for idx, spk_num in enumerate(self.raw_data.evnt_xpos):
                num_spikes += spk_num.size

            print(f"... includes labels (noSpikes: {num_spikes} - noCluster: {cluster_no.size})")
        else:
            print(f"... has no labels / groundtruth")

    def get_data(self):
        """Calling the raw data with groundtruth of the called data"""
        return self.raw_data
        
    def generate_xpos_label(self, used_channel: int) -> np.ndarray:
        """Generating label ticks"""
        fs_used = self.raw_data.data_fs_used
        fs_orig = self.raw_data.data_fs_orig
        xpos_in = self.raw_data.evnt_xpos[used_channel]
        return xpos_in / fs_orig * fs_used
        
    def generate_label_stream_channel(self, used_channel: int, window_time=1.6e-3) -> np.ndarray:
        """"""
        window_size = int(window_time * self.raw_data.data_fs_used)
        trgg0 = np.zeros(self.raw_data.data_raw[used_channel], dtype=int)
        for val in self.generate_xpos_label(used_channel):
            trgg0[int(val):int(val) + window_size] = 1
        return trgg0

    def generate_label_stream(self, window_time=1.6e-3) -> list:
        """"""
        trgg_out = list()
        for ch_used, trgg_used in enumerate(self.raw_data.evnt_xpos):
            trgg_out.append(self.generate_label_stream_channel(ch_used, window_time))
        return trgg_out

    def _prepare_call(self) -> None:
        """Loading the dataset"""
        # --- Checking if path is available
        if not exists(self.settings.path):
            print(f"... data path {self.settings.path} is not available! Please check")
            sys.exit()

    def _prepare_access_file(self, folder_name: str, data_type: str) -> None:
        """Getting the file of the corresponding trial"""
<<<<<<< HEAD
        sel_datacase = self.settings.data_case
        sel_datapoint = self.settings.data_point

        # --- Finding the right folder in data storage
        folder_structure = glob(join(self.settings.path, '*'))
        path2folder = ""
        for folder in folder_structure:
            if folder_name in folder:
                path2folder = folder

        # --- Checking for subfolder and file
        if path2folder:
            folder_structure = glob(join(path2folder, '*'))
            folder_content = glob(join(path2folder, data_type))

            if len(folder_content) == 0:
                # --- Taking datacase into account
                folder_content = glob(join(path2folder, folder_structure[sel_datacase], data_type))
                folder_content.sort()

            # --- Taking file
            try:
                self.path2file = folder_content[sel_datapoint]
                self._no_files = len(folder_content)
            except:
                print("--- Files are not available - Please check folder name! ---")
        else:
=======
        # Checking for folder
        """folder_content = glob(join(self.settings.path, "*"))
        folder_content.sort()
        path = ""
        for folder in folder_content:
            if folder_name[1:] in folder:
                path = join(folder, data_type)"""
        path = join(folder_name, data_type)
        folder_content = glob(path)
        folder_content.sort()
        self._no_files = len(folder_content)
        try:
            self.path2file = folder_content[sel_datapoint]
        except:
>>>>>>> 7ae389c2
            print("--- Folder not available - Please check folder name! ---")

    def _read_csv_file(self, path2csv: str, num_channels: int, split_option: str) -> list:
        """"""
        loaded_data = [[] for idx in range(num_channels)]
        file = open(path2csv, 'r')

        for line in file:
            input = line.split(split_option)
            sel_list = 0
            for val in input:
                if val:
                    loaded_data[sel_list].append(val)
                    sel_list += 1
        return loaded_data

    def _transform_rawdata_from_csv_to_numpy(self, data: list) -> np.ndarray:
        """"""
        # --- Getting meta information
        num_channels = len(data) + 1

        num_samples = list()
        for idx, data0 in enumerate(data):
            num_samples.append(len(data0))
        num_samples = np.array(num_samples)

        # --- Getting data in right format
        data_used = np.zeros((num_channels, num_samples.min()), dtype=float)
        for idx, data_ch in enumerate(data):
            data_ch0 = list()
            for value in data_ch:
                data_ch0.append(float(value))
            data_used[idx, :] = np.array(data_ch0[0:num_samples.min()])

        return data_used

    def _transform_rawdata_to_numpy(self) -> None:
        """Transforming the initial raw data from list to numpy array"""
        if isinstance(self.raw_data.data_raw, list):
            num_channels = len(self.raw_data.data_raw)
            num_samples = np.zeros((num_channels, ), dtype=int)
            for idx, data in enumerate(self.raw_data.data_raw):
                num_samples[idx] = data.shape[0]

            data_out = np.zeros((num_channels, num_samples.min()), dtype=float)
            for idx, data in enumerate(self.raw_data.data_raw):
                data_out[idx, :] = data[0:num_samples.min()]

            self.raw_data.data_raw = data_out
        else:
            print("\t transformation may be already done - Please check!")

    def _read_csv_file_mapping(self, csv_path):
        numbers_list = []

        # Check if the CSV file exists
        if os.path.exists(csv_path):
            # Open the CSV file
            with open(csv_path, 'r') as file:
                reader = csv.reader(file)

                # Iterate over each row in the CSV file
                for row in reader:
                    # Convert each element in the row to an integer (assuming numbers are expected)
                    row = row[0]
                    sep_row = row.split(';')
                    numbers_row = [int(value) for value in sep_row]
                    if numbers_row:
                        numbers_list.append(numbers_row)
        else:
            return
        return numbers_list

    def _transform_rawdata_mapping(self, csv_folder, csv_filename) -> np.array:
        """Transforming the numpy array input to 2D array with electrode mapping configuration"""
        data_in = self.raw_data.data_raw
        channel_head = self.raw_data.data_mapping
        csv_path = os.path.join(csv_folder, csv_filename)
        self.channel_numbers = self._read_csv_file_mapping(csv_path)
        if self.raw_data.data_type == "MCS 60MEA":
            mea = np.zeros((8, 8), dtype=object)
        else:
            print("Wrong data type. MEA won´t be initialized")
            return
        if isinstance(data_in, list):
            if (len(data_in) > 0) & (len(data_in) == len(channel_head)):
                print("2D->3D transformation will be done")
                # Map channel numbers
                for data_row_index, data_row in enumerate(self.channel_numbers):
                    # Iterate over each element in the data row
                    for data_col_index, data_value in enumerate(data_row):
                        # Get the preset number at the same position if available
                        if data_row_index < len(mea) and data_col_index < len(mea[data_row_index]):
                            (mea[data_row_index][data_col_index]) = data_value

                # Read channel data into 2D grid
                for x in range(0, mea.shape[0]):
                    for y in range(0, mea.shape[1]):
                        if mea[x, y] > 0:
                            column = 0
                            for channel in channel_head:
                                if int(channel[2:4]) == mea[x, y]:
                                    mea[x, y] = data_in[column]
                                    break
                                column += 1
                return mea
            else:
                print("Input data cannot be written into MEA")

    def _plot_data(self, mea):
        print("The plotted mea data is:", mea)
        num_rows, num_cols = mea.shape[0], mea.shape[1]
        fig, axes = plt.subplots(num_rows, num_cols, figsize=(12, 8), gridspec_kw={'wspace': 0.8, 'hspace': 0.8})

        plotted_lines = []

        for i in range(num_rows):
            for j in range(num_cols):
                if isinstance(mea[i, j], np.ndarray):  # Check if element is an array
                    ax = axes[i, j]
                    line, = ax.plot(mea[i, j], 'b-')  # Plot the array as a line plot

                    # Set y-axis labels to the minimum and maximum values only
                    ymin, ymax = np.min(mea[i, j]), np.max(mea[i, j])
                    ax.set_yticks([ymin, ymax])
                    ymin = ymin * 10 ** 6
                    ymax = ymax * 10 ** 6
                    ax.set_yticklabels([f'{ymin:.2f}', f'{ymax:.2f}'])
                else:
                    ax = axes[i, j]
                    line, = ax.plot([0], 'b-')  # Plot the array as a line plot
                    ymin = 0
                    ymax = 0
                    ax.set_yticklabels([f'{ymin:.2f}', f'{ymax:.2f}'])
                    # Remove x-axis ticks and labels
                ax.set_xticklabels([])
                ax.set_xticks([])

                # Remove subplot border
                ax.spines['top'].set_visible(False)
                ax.spines['right'].set_visible(False)
                ax.spines['left'].set_visible(False)
                ax.spines['bottom'].set_visible(False)

                if isinstance(mea[i, j], np.ndarray):
                    # Store the subplot and the data for the cursor event
                    line._mea_data = mea[i, j]
                else:
                    line._mea_data = [0]
                plotted_lines.append(line)

        plt.suptitle('MCS60 MEA Channel Signals [values upscaled with e5]', y=1)

        # Adjust layout and display the plot
        plt.subplots_adjust(left=0.05, right=0.95, top=0.95, bottom=0.05)
        plt.tight_layout()

        # Function to create a bigger plot when clicking on a subplot
        def on_click(event):
            artist = event.artist
            data = artist._mea_data
            fig, ax = plt.subplots(figsize=(8, 6))
            ax.plot(data, 'bo-')
            ax.set_xlabel('Time')
            ax.set_ylabel('Voltage')
            ax.set_title('Channel')
            plt.show()

        # Use mplcursors to enable click events
        cursor = mplcursors.cursor(plotted_lines, hover=False)
        cursor.connect("add", on_click)

        # Save the figure
        with open(
                r'C:/Users/Leoni Kaiser/Documents/Studium/Master/3. Semester/CPS_Projekt/Elektrodenmapping/Results/Plotted_Signals.fig.pickle',
                'wb') as f:
            pickle.dump(fig, f)

        plt.show()
        plt.close()

        for i in range(num_rows):
            for j in range(num_cols):
                if isinstance(mea[i, j], np.ndarray):
                    plt.plot(mea[i, j])
                    channel = self.channel_numbers[i][j]
                    channel = str(channel)
                    folder_save = r'C:/Users/Leoni Kaiser/Documents/Studium/Master/3. Semester/CPS_Projekt/Elektrodenmapping/Results/'
                    path_save = folder_save + 'channel_' + channel + '.png'
                    plt.savefig(path_save)
                    plt.close()


###########################################################################
if __name__ == "__main__":
    from package.data_call.call_spike_files import DataLoader, SettingsDATA

    settings = SettingsDATA(
        path="../../../2_Data",
        data_set=8, data_case=1, data_point=8,
        t_range=[0, 0.001], ch_sel=[], fs_resample=20e3
    )
    data_loader = DataLoader(settings)
    data_loader.do_call()
    data_loader.do_cut()
    data_loader.do_resample()
    data = data_loader.get_data()
    data_loader.do_mapping()
    del data_loader
<<<<<<< HEAD
    print(data)
=======

    #fig = pickle.load(open(r'C:/Users/Leoni Kaiser/Documents/Studium/Master/3. Semester/CPS_Projekt/Elektrodenmapping/Results/Plotted_Signals.fig.pickle', 'rb'))
    #fig.show()
    #plt.show()
    #with open(r'C:/Users/Leoni Kaiser/Documents/Studium/Master/3. Semester/CPS_Projekt/Elektrodenmapping/Results/array.pkl',
    #            'rb') as file:
    #    loaded_arr = pickle.load(file)
    #    print("Loaded array:", loaded_arr)


>>>>>>> 7ae389c2
<|MERGE_RESOLUTION|>--- conflicted
+++ resolved
@@ -9,9 +9,7 @@
 import csv
 import matplotlib.pyplot as plt
 import mplcursors
-from matplotlib.ticker import ScalarFormatter
 import pickle
-from math import e
 
 from package.structure_builder import create_folder_general_firstrun
 
@@ -132,6 +130,7 @@
             self.__scaling = 1
 
     def do_mapping(self) -> None:
+        #TODO: Set Path from external
         csv_folder = r'C:/Users/Leoni Kaiser/Documents/Studium/Master/3. Semester/CPS_Projekt/Elektrodenmapping'
         if self.raw_data.data_type == "MCS 60MEA":
             print("Electrode geometry MCS 60MEA will be loaded.")
@@ -207,7 +206,6 @@
 
     def _prepare_access_file(self, folder_name: str, data_type: str) -> None:
         """Getting the file of the corresponding trial"""
-<<<<<<< HEAD
         sel_datacase = self.settings.data_case
         sel_datapoint = self.settings.data_point
 
@@ -235,22 +233,6 @@
             except:
                 print("--- Files are not available - Please check folder name! ---")
         else:
-=======
-        # Checking for folder
-        """folder_content = glob(join(self.settings.path, "*"))
-        folder_content.sort()
-        path = ""
-        for folder in folder_content:
-            if folder_name[1:] in folder:
-                path = join(folder, data_type)"""
-        path = join(folder_name, data_type)
-        folder_content = glob(path)
-        folder_content.sort()
-        self._no_files = len(folder_content)
-        try:
-            self.path2file = folder_content[sel_datapoint]
-        except:
->>>>>>> 7ae389c2
             print("--- Folder not available - Please check folder name! ---")
 
     def _read_csv_file(self, path2csv: str, num_channels: int, split_option: str) -> list:
@@ -276,6 +258,7 @@
         for idx, data0 in enumerate(data):
             num_samples.append(len(data0))
         num_samples = np.array(num_samples)
+        num_channels = idx + 1
 
         # --- Getting data in right format
         data_used = np.zeros((num_channels, num_samples.min()), dtype=float)
@@ -460,17 +443,4 @@
     data = data_loader.get_data()
     data_loader.do_mapping()
     del data_loader
-<<<<<<< HEAD
-    print(data)
-=======
-
-    #fig = pickle.load(open(r'C:/Users/Leoni Kaiser/Documents/Studium/Master/3. Semester/CPS_Projekt/Elektrodenmapping/Results/Plotted_Signals.fig.pickle', 'rb'))
-    #fig.show()
-    #plt.show()
-    #with open(r'C:/Users/Leoni Kaiser/Documents/Studium/Master/3. Semester/CPS_Projekt/Elektrodenmapping/Results/array.pkl',
-    #            'rb') as file:
-    #    loaded_arr = pickle.load(file)
-    #    print("Loaded array:", loaded_arr)
-
-
->>>>>>> 7ae389c2
+    print(data)