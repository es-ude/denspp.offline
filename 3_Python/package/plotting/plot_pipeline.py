import numpy as np
import matplotlib.pyplot as plt
from sklearn.metrics import ConfusionMatrixDisplay
from package.plotting.plot_common import cm_to_inch, save_figure

from package.template.pipeline_signals import PipelineSignal
from package.nsp import calc_amplitude, calc_autocorrelogram, calc_firing_rate


color_none = ['#929591']
color_cluster = ['k', 'r', 'b', 'g', 'y', 'c', 'm']
text_size = 14


def results_afe0(signals: PipelineSignal, no_electrode: int, path="", time_cut=[]) -> None:
    """Plotting the results in type of ... """
    fs_ana = signals.fs_ana
    uin = signals.u_in
    tA = np.arange(0, uin.size, 1) / fs_ana

    # --- Plot afe
    plt.figure(figsize=(cm_to_inch(16), cm_to_inch(21)))
    plt.subplots_adjust(hspace=0)

    ax1 = plt.subplot(311)
    ax2 = plt.subplot(312, sharex=ax1)
    ax3 = plt.subplot(313, sharex=ax1)

    ax1.plot(tA, 1e6 * uin, 'k')
    ax1.set_ylabel("U_in [µV]")
    ax2.plot(tA, 1e6 * signals.u_pre, color='k', drawstyle='steps-post')
    ax2.set_ylabel("U_pre [µV]")
    ax3.plot(tA, 1e6 * signals.u_quant, color='k', drawstyle='steps-post')
    ax3.set_ylabel("U_adc [µV]")
    ax3.set_xlabel("Time t (s)")

    if not len(time_cut) == 0:
        ax1.set_xlim(time_cut)
        addon_zoom = '_zoom'
    else:
        ax1.set_xlim([tA[0], tA[-1]])
        addon_zoom = ''

    plt.tight_layout()
    # --- saving plots
    if path:
        save_figure(plt, path, "pipeline_afe_elec" + str(no_electrode) + addon_zoom)


def results_afe1(signals: PipelineSignal, no_electrode: int, path="", time_cut=[]) -> None:
    """Plotting the results in type of ... """
    fs_ana = signals.fs_ana
    fs_adc = signals.fs_adc
    fs_dig = signals.fs_dig

    uin = signals.u_in
    xadc = signals.x_adc
    xsda = signals.x_sda
    xthr = signals.x_thr
    ticks = signals.frames_align[1]
    ticks_id = signals.frames_align[2]
    cluster = np.unique(ticks_id)

    tA = np.arange(0, uin.size, 1) / fs_ana
    tD = np.arange(0, xadc.size, 1) / fs_dig

    # --- Plotting
    plt.figure(figsize=(cm_to_inch(16), cm_to_inch(21)))
    plt.subplots_adjust(hspace=0)

    ax1 = plt.subplot(411)
    ax2 = plt.subplot(412, sharex=ax1)
    ax3 = plt.subplot(413, sharex=ax1)
    ax4 = plt.subplot(414, sharex=ax1)

    # Input signal
    ax1.plot(tA, 1e6 * uin, 'k')
    ax1.set_ylabel("$U_{in}$ (µV)")

    # ADC output
    ax2.plot(tD, xadc, color='k', drawstyle='steps-post')
    ax2.set_ylabel("$X_{adc}$")

    # SDA + Thresholding
    ax3.plot(tD, xsda, color='k', drawstyle='steps-post')
    ax3.plot(tD, xthr, color='r', drawstyle='steps-post')
    ax3.set_ylabel("$X_{sda}$")

    # Spike Ticks
    ax4.set_ylabel("Spike Ticks")
    ax4.set_xlabel("Time t (s)")
    for id in cluster:
        sel_x = np.where(ticks_id == id)[0]
        sel_ticks = ticks[sel_x]
        ax4.eventplot(positions=tD[sel_ticks], orientation="horizontal",
                      lineoffsets=0.45+id, linelengths=0.9,
                      color=color_cluster[id])
    ax4.set_ylim([cluster[0], 1+cluster[-1]])

    if not len(time_cut) == 0:
        ax1.set_xlim(time_cut)
        addon_zoom = '_zoom'
    else:
        ax1.set_xlim([tD[0], tD[-1]])
        addon_zoom = ''

    plt.tight_layout()
    # --- saving plots
    if path:
        save_figure(plt, path, "pipeline_transient_elec" + str(no_electrode) + addon_zoom)


def results_afe2(signals: PipelineSignal, no_electrode: int, path="", time_cut=[], show_noise=False):
    """Plotting ADC output"""
    fs_dig = signals.fs_dig
    xadc = signals.x_adc
    time = np.arange(0, xadc.size, 1) / fs_dig
    ticks = signals.frames_align[1]
    ticks_id = signals.frames_align[2]

    time0 = list()
    tran0 = list()
    colo0 = list()
    tick_old = 0
    for idx, tick in enumerate(ticks):
        sel = [tick-12, tick+30]
        time0.append(time[tick_old:sel[0]])
        time0.append(time[sel[0]:sel[1]])
        tran0.append(xadc[tick_old:sel[0]] if show_noise else np.zeros(shape=(len(xadc[tick_old:sel[0]]), ), dtype=int))
        tran0.append(xadc[sel[0]:sel[1]])
        colo0.append(color_none[0])
        colo0.append(color_cluster[ticks_id[idx]])

        tick_old = sel[1]

    # --- Plot generation
    plt.figure(figsize=(cm_to_inch(16), cm_to_inch(13)))
    # plt.subplots_adjust(hspace=0)
    axs = list()
    for idx in range(0, 1):
        axs.append(plt.subplot(1, 2, 1+2*idx))
        axs.append(plt.subplot(1, 2, 2+2*idx, sharey=axs[2*idx]))

    # Subplot 1: Transient signal (colored)
    for idx, time1 in enumerate(time0):
        axs[0].plot(time1, tran0[idx], linewidth=1, color=colo0[idx], drawstyle='steps-post')

    # --- Subplot 2: Histogram (from Subplot 1)
    no_bins = 1 + abs(max(xadc)) + abs(min(xadc))
    if not len(time_cut) == 0:
        sel0 = np.where(time >= time_cut[0])[0][0]
        sel1 = np.where(time >= time_cut[1])[0][0] -1
        x_bins = xadc[sel0:sel1]
    else:
        x_bins = xadc
    x_nonzero = np.where(x_bins != 0)[0]
    axs[1].hist(xadc[x_nonzero], color='k',
                density=True, log=True,
                bins=no_bins,
                orientation="horizontal")

    # --- Axis test
    axs[0].set_xlabel('Time t [ms]')
    axs[0].set_ylabel('X_adc(t) [ ]')
    axs[0].grid()

    axs[1].set_xlabel('Density')
    axs[1].grid()

    # --- Zooming
    if not len(time_cut) == 0:
        axs[0].set_xlim(time_cut)
        addon_zoom = '_zoom'
    else:
        axs[0].set_xlim([time[0], time[-1]])
        addon_zoom = ''

    # plt.tight_layout()
    # --- saving plots
    if path:
        save_figure(plt, path, "pipeline_transient_sorted" + str(no_electrode) + addon_zoom)


def results_fec(signals: PipelineSignal, no_electrode: int, path="") -> None:
    """Plotting results """
    frames_in = signals.frames_orig[0]
    frames_out = signals.frames_align[0]
    feat = signals.features
    cluster = signals.frames_align[2]
    cluster_no = len(np.unique(cluster))

    frames_mean = np.zeros(shape=(cluster_no, frames_out.shape[1]))
    for idx, id in enumerate(np.unique(cluster)):
        x0 = np.where(cluster == id)[0]
        frames_mean[idx, :] = np.mean(frames_out[x0], axis=0)

    plt.figure(figsize=(cm_to_inch(16), cm_to_inch(13)))
    plt.subplots_adjust(hspace=0)
    ax1 = plt.subplot(221)
    ax2 = plt.subplot(222)
    ax3 = plt.subplot(223)
    ax4 = plt.subplot(224, sharex=ax2)

    ax1.set_title("Input Frames")
    ax1.plot(np.transpose(frames_in), marker='.', markersize=4, drawstyle='steps-post')

    ax2.set_title("Aligned Frames")
    ax2.plot(np.transpose(frames_out), marker='.', markersize=4, drawstyle='steps-post')

    ax3.set_title("Feature Space")
    for idx, id in enumerate(cluster):
        ax3.plot(feat[idx, 0], feat[idx, 1], color=color_cluster[id], marker='.')

    ax4.set_title("Mean Frames (Clustered)")
    for idx, frame in enumerate(frames_mean):
        ax4.plot(np.transpose(frame), color=color_cluster[idx],
                 marker='.', markersize=4, drawstyle='steps-post')

    plt.tight_layout()
    # --- saving plots
    if path:
        save_figure(plt, path, "pipeline_fec_elec" + str(no_electrode))


<<<<<<< HEAD
# TODO: ConfusionMatrix erstellen
def results_confusion(true_labels, pred_labels, no_electrode: int, path="") -> None:
=======
def results_confusion(signals: PipelineSignal, no_electrode: int, path="") -> None:
    do_norm = True
>>>>>>> 5ade7b23
    title = "Spike Sorting"

    disp = ConfusionMatrixDisplay.from_predictions(
        y_true=true_labels,
        y_pred=pred_labels,
        cmap=plt.cm.Blues,
        normalize='true',
        colorbar=True,
        )

    disp.ax_.set_title(title)
    print(title)
    print(disp.confusion_matrix)
    plt.show()

    if path:
            save_figure(plt, path, "pipeline_ivt" + str(no_electrode))


def results_ivt(signals: PipelineSignal, no_electrode: int, path="") -> None:
    """Plotting the results of interval timing spikes of each cluster"""
    frames = signals.frames_align[0]
    cluster = signals.frames_align[2]
    cluster_num = np.unique(cluster)
    mean_frames = np.zeros(shape=(len(cluster), frames.shape[1]))
    for idx, id in enumerate(cluster_num):
        x0 = np.where(cluster == id)[0]
        mean_frames[idx, :] = np.mean(frames[x0], axis=0)

    its = calc_firing_rate(signals.spike_ticks, signals.fs_dig)

    scale = 1e3
    no_bins = 100

    # Plotting
    plt.figure(figsize=(cm_to_inch(16), cm_to_inch(13)))
    plt.subplots_adjust(hspace=0)
    axs = list()
    for idx in range(0, len(cluster_num)):
        # Plots for mean waveform (ungerade) and hists (gerade)
        if idx == 0:
            axs.append(plt.subplot(2, len(cluster_num), idx+1))
            axs.append(plt.subplot(2, len(cluster_num), idx+1 + len(cluster_num)))
        else:
            axs.append(plt.subplot(2, len(cluster_num), idx+1, sharex=axs[0]))
            axs.append(plt.subplot(2, len(cluster_num), idx+1 + len(cluster_num), sharex=axs[1]))

    for idx, id in enumerate(cluster_num):
        val_plot = 2*idx
        axs[val_plot+0].plot(mean_frames[id, :], color=color_cluster[id], drawstyle='steps-post')
        axs[val_plot+1].hist(scale * its[id], bins=no_bins)

    axs[0].set_xticks([0, 7, 15, 23, 31])
    axs[0].set_ylabel("ADC output")
    axs[0].set_xlabel("Frame position")

    axs[1].set_xlim(0, 1000)
    axs[1].set_ylabel("No. bins")
    axs[1].set_xlabel("Interval timing [ms]")

    plt.tight_layout()
    # --- saving plots
    if path:
        save_figure(plt, path, "pipeline_ivt" + str(no_electrode))


def results_correlogram(signals: PipelineSignal, no_electrode: int, path="") -> None:
    """Plotting the results of interval timing spikes of each cluster"""
    val_in = calc_autocorrelogram(signals.spike_ticks, signals.fs_dig)
    cluster_num = len(val_in)

    plt.figure(figsize=(cm_to_inch(16), cm_to_inch(13)))

    axs = list()
    for idx, val in enumerate(val_in):
        if idx == 0:
            axs.append(plt.subplot(cluster_num, 1, idx+1))
        else:
            axs.append(plt.subplot(cluster_num, 1, idx+1, sharex=axs[0]))

    scale = 1e3
    no_bins_sel = 200

    for idx, val in enumerate(val_in):
        axs[idx].hist(scale * val, bins=no_bins_sel)

    plt.tight_layout()
    # --- saving plots
    if path:
        save_figure(plt, path, "pipeline_correlogram" + str(no_electrode))


def results_firing_rate(signals: PipelineSignal, no_electrode: int, path="") -> None:
    fr_in = calc_firing_rate(signals.spike_ticks, signals.fs_dig)
    no_cluster = len(fr_in)

    plt.figure(figsize=(cm_to_inch(16), cm_to_inch(13)))
    axs = list()
    for idx in range(0, no_cluster):
        axs.append(plt.subplot(no_cluster, 1, idx+1))

    for idx, ax in enumerate(axs):
        ax.plot(fr_in[idx][0, :], fr_in[idx][1, :], color=color_cluster[idx], drawstyle='steps-post')

    axs[no_cluster-1].set_xlabel("Time t [s]")
    axs[0].set_ylabel("Firing rate [Spikes/s]")

    plt.tight_layout()
    # --- saving plots
    if path:
        save_figure(plt, path, "pipeline_fr" + str(no_electrode))


def results_cluster_amplitude(signals: PipelineSignal, no_electrode: int, path="") -> None:
    amp = calc_amplitude(signals.frames_align)
    cluster = signals.frames_align[2]
    cluster_no = np.unique(cluster)

    plt.figure(figsize=(cm_to_inch(16), cm_to_inch(13)))
    axs = list()
    for idx, id in enumerate(cluster_no):
        if idx == 0:
            axs.append(plt.subplot(2, len(cluster_no), idx+1))
            axs.append(plt.subplot(2, len(cluster_no), idx+1 + len(cluster_no)))
        else:
            axs.append(plt.subplot(2, len(cluster_no), idx+1, sharex=axs[0]))
            axs.append(plt.subplot(2, len(cluster_no), idx+1 + len(cluster_no), sharex=axs[0]))

    for idx, amp0 in enumerate(amp):
        sel = 2*idx
        time = list()
        amp_min = list()
        amp_max = list()
        for val in amp0:
            time.append(val[0])
            amp_min.append(val[1])
            amp_max.append(val[2])
        time = np.array(time) / signals.fs_dig
        amp_min = np.array(amp_min)
        amp_max = np.array(amp_max)
        axs[sel+0].plot(time, amp_min, color=color_cluster[idx], marker='.', linestyle='None')
        axs[sel+1].plot(time, amp_max, color=color_cluster[idx], marker='.', linestyle='None')

    axs[0].set_ylabel('Min. amp')
    axs[1].set_ylabel('Max. amp')
    axs[1].set_xlabel('Time [s]')

    plt.tight_layout()
    # --- saving plots
    if path:
        save_figure(plt, path, "pipeline_amp" + str(no_electrode))


def results_paper(signals: PipelineSignal, no_electrode: int, path="", time_cut=[]) -> None:
    """Plotting results of end-to-end spike sorting for paper"""
    # --- Selection of Transient signals
    fs_adc = signals.fs_dig
    xadc = signals.x_adc
    xsda = signals.x_sda
    xthr = signals.x_thr
    used_frames = signals.frames_align

    # --- Selection of FEC signals
    tD = np.arange(0, xadc.size, 1) / fs_adc
    frames_out = used_frames[0]
    ticks = used_frames[1]
    ticks_id = used_frames[2]
    feat = signals.features
    cluster = np.unique(ticks_id)
    mean_frames = np.zeros(shape=(len(cluster), frames_out.shape[1]))
    for idx, id in enumerate(cluster):
        x0 = np.where(ticks_id == id)[0]
        mean_frames[idx, :] = np.mean(frames_out[x0], axis=0)

    # --- Plot 1: Transient signals
    plt.figure(figsize=(cm_to_inch(16), cm_to_inch(12)))
    plt.rcParams.update({'font.size': text_size})
    plt.subplots_adjust(hspace=0)
    ax1 = plt.subplot(311)
    ax2 = plt.subplot(312, sharex=ax1)
    ax3 = plt.subplot(313, sharex=ax1)

    ax1.plot(tD, xadc, color='k', drawstyle='steps-post')
    ax1.set_yticks([-20, 0, 40])
    ax1.set_ylim(-21, 41)
    ax1.set_ylabel("ADC output")
    ax1.xaxis.set_visible(False)
    if not len(time_cut) == 0:
        ax1.set_xlim(time_cut)
    else:
        ax1.set_xlim([tD[0], tD[-1]])

    # Spike detection and thresholding
    ax2.plot(tD, xsda, color='k', drawstyle='steps-post')
    ax2.plot(tD, xthr, color='r', drawstyle='steps-post')
    ax2.xaxis.set_visible(False)
    ax2.set_ylabel("SDA output")

    # Spike ticks
    for id in cluster:
        sel_x = np.where(ticks_id == id)[0]
        sel_ticks = ticks[sel_x]
        ax3.eventplot(positions=tD[sel_ticks], orientation="horizontal",
                      lineoffsets=0.45+id, linelengths=0.9,
                      color=color_cluster[id])

    ax3.set_ylim([cluster[0], 1+cluster[-1]])
    ax3.set_ylabel("Spike Train")
    ax3.set_xlabel("Time t (s)")

    plt.tight_layout()
    # --- saving plots
    if path:
        save_figure(plt, path, "pipeline_paper0_elec" + str(no_electrode))

    # --- Figure 2
    plt.figure(figsize=(cm_to_inch(16), cm_to_inch(6)))
    plt.rcParams.update({'font.size': text_size})
    plt.subplots_adjust(wspace=0.4)
    ax1 = plt.subplot(121)
    ax1.margins(x=0)
    ax2 = plt.subplot(122)
    ax2.margins(x=0)

    # Clustered Features
    ax1.set_ylabel('Feat. 1')
    ax1.set_xlabel('Feat. 2')
    for idx in range(0, cluster.shape[0]):
        ax1.plot(feat[idx, 0], feat[idx, 1], color=color_cluster[cluster[idx]], marker='.', drawstyle='steps-post')

    # Spike Frames
    for idx in range(0, mean_frames.shape[0]):
        ax2.plot(np.transpose(mean_frames[idx, :]), color=color_cluster[idx],
                 marker='.', markersize=4, drawstyle='steps-post')

    ax2.set_xticks([0, 7, 15, 23, 31])
    ax2.set_yticks([-20, 0, 40])
    ax2.set_ylim(-21, 41)
    ax2.set_ylabel('ADC output')
    ax2.set_xlabel('Frame position')

    plt.tight_layout()
    # --- saving plots
    if path:
        save_figure(plt, path, "pipeline_paper1_elec" + str(no_electrode))<|MERGE_RESOLUTION|>--- conflicted
+++ resolved
@@ -222,30 +222,23 @@
         save_figure(plt, path, "pipeline_fec_elec" + str(no_electrode))
 
 
-<<<<<<< HEAD
-# TODO: ConfusionMatrix erstellen
-def results_confusion(true_labels, pred_labels, no_electrode: int, path="") -> None:
-=======
 def results_confusion(signals: PipelineSignal, no_electrode: int, path="") -> None:
     do_norm = True
->>>>>>> 5ade7b23
     title = "Spike Sorting"
-
-    disp = ConfusionMatrixDisplay.from_predictions(
-        y_true=true_labels,
-        y_pred=pred_labels,
+    x_in = 0
+    x_out = 0
+
+    disp = ConfusionMatrixDisplay.from_estimator(
+        x=x_in,
+        y=x_out,
         cmap=plt.cm.Blues,
-        normalize='true',
-        colorbar=True,
-        )
-
+        normalize=do_norm,
+        colorbar=True
+    )
     disp.ax_.set_title(title)
-    print(title)
-    print(disp.confusion_matrix)
-    plt.show()
-
-    if path:
-            save_figure(plt, path, "pipeline_ivt" + str(no_electrode))
+
+    if path:
+        save_figure(plt, path, "pipeline_ivt" + str(no_electrode))
 
 
 def results_ivt(signals: PipelineSignal, no_electrode: int, path="") -> None:
