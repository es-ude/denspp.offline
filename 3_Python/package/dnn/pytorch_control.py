import dataclasses
from typing import Any
from os import mkdir
from os.path import exists, join
from glob import glob
import platform
import numpy as np
from datetime import datetime
from torch import optim, device, cuda
from torch.utils.tensorboard import SummaryWriter
from torch.utils.data import DataLoader, SubsetRandomSampler
from torchinfo import summary
from sklearn.model_selection import KFold


@dataclasses.dataclass(frozen=True)
class Config_PyTorch:
    """Template for configurating pytorch for training a model"""
<<<<<<< HEAD
    def __init__(self):
        # Settings of Models/Training
        self.model = "model name"   # example: ai_module.cnn_ae_v1
        self.is_embedded = False
        self.loss_fn = nn.MSELoss()
        self.num_kfold = 1
        self.num_epochs = 1000
        self.batch_size = 512
        # Settings of Datasets
        self.data_path = '../2_Data/00_Merged_Datasets'
        self.data_file_name = '2023-05-15_Dataset01_SimDaten_Martinez2009_Sorted'
        self.data_split_ratio = 0.2
        self.data_do_shuffle = True
        self.data_do_augmentation = True
        self.data_num_augmentation = 2000
        self.data_do_normalization = False
        self.data_do_addnoise_cluster = False
        # Dataset Preparation
        self.data_exclude_cluster = [1]
        self.data_sel_pos = []

    def set_optimizer(self, model):
        return optim.Adam(model.parameters())

    def get_topology(self, model) -> str:
        return model.out_modeltyp
=======
    # --- Settings of Models/Training
    model: Any
    loss_fn: Any
    optimizer: str
    num_kfold: int
    num_epochs: int
    batch_size: int
    # --- Settings of Datasets
    data_path: str
    data_file_name: str
    data_split_ratio: float
    data_do_shuffle: bool
    # --- Data Augmentation
    data_do_augmentation: bool
    data_num_augmentation: int
    data_do_normalization: bool
    data_do_addnoise_cluster: bool
    data_do_reduce_samples_per_cluster: bool
    data_num_samples_per_cluster: int
    # --- Dataset Preparation
    data_exclude_cluster: list
    data_sel_pos: list

    def get_path2data(self) -> str:
        """Getting the path name to the file"""
        return join(self.data_path, self.data_file_name)

    def get_topology(self) -> str:
        return self.model.out_modeltyp

    def load_optimizer(self, learn_rate=0.1) -> Any:
        """Loading the optimizer function"""
        if self.optimizer == 'Adam':
            return self.__set_optimizer_adam()
        elif self.optimizer == 'SGD':
            return self.__set_optimizer_sgd(learn_rate=learn_rate)
        else:
            return -1

    def __set_optimizer_adam(self):
        """Using the Adam Optimizer"""
        return optim.Adam(self.model.parameters())

    def __set_optimizer_sgd(self, learn_rate=0.1):
        """Using the SGD as Optimizer"""
        return optim.SGD(self.model.parameters(), lr=learn_rate)
>>>>>>> 5ade7b23


class training_pytorch:
    """Class for Handling Training of Deep Neural Networks in PyTorch"""
    def __init__(self, config_train: Config_PyTorch, do_train=True) -> None:
        self.device = None
        self.os_type = None
        self._writer = None
        self.__setup_device()

        # --- Preparing options
        self._do_kfold = False
        self._run_kfold = 0

        # --- Saving options
        self._index_folder = 'train' if do_train else 'inference'
        self._aitype = config_train.model.out_modeltyp
        self._model_name = config_train.model.out_modelname
        self._model_addon = str()
        self._path2run = 'runs'
        self._path2log = str()
        self._path2config = str()
        self.config_available = False
        self._path2save = str()

        # --- Training input
        self.settings = config_train
        self.model = self.settings.model
        self._used_model = None
        self.loss_fn = None
        self.optimizer = None
        self.train_loader = None
        self.valid_loader = None

    def __setup_device(self) -> None:
        """Setup PyTorch for Training"""
        device0 = "CUDA" if cuda.is_available() else "CPU"
        if device0 == "CUDA":
            self.device = device("cuda")
        else:
            self.device = device("cpu")

        self.os_type = platform.system()

        print(f"... using PyTorch with {device0} device on {self.os_type}")

    def _init_train(self) -> None:
        """Do init of class for training"""
<<<<<<< HEAD
        folder_name = f'{datetime.now().strftime("%Y%m%d_%H%M%S")}_{self.index_folder}_{self.model_name}'
        self.path2save = os.path.join(self.path2run, folder_name)
        if not os.path.exists(self.path2run):
            os.mkdir(self.path2run)

        if not os.path.exists(self.path2save):
            os.mkdir(self.path2save)
=======
        folder_name = f'{datetime.now().strftime("%Y%m%d_%H%M%S")}_{self._index_folder}_{self._model_name}'
        self._path2save = join(self._path2run, folder_name)

        if not exists(self._path2run):
            mkdir(self._path2run)
>>>>>>> 5ade7b23

        mkdir(self._path2save)

    def _init_writer(self) -> None:
        """Do init of writer"""
        self._path2log = join(self._path2save, f'logs_{self._run_kfold:03d}')
        self._writer = SummaryWriter(self._path2log)

    def load_data(self, data_set) -> None:
        """Loading data for training and validation in DataLoader format into class"""
        self._do_kfold = True if self.settings.num_kfold > 1 else False
        num_samples = len(data_set)
        self._model_addon = data_set.data_type

        # --- Preparing datasets
        out_train = list()
        out_valid = list()
        if self._do_kfold:
            kfold = KFold(n_splits=self.settings.num_kfold, shuffle=True)
            for fold, (idx_train, idx_valid) in enumerate(kfold.split(np.arange(num_samples))):
                subsamps_train = SubsetRandomSampler(idx_train)
                subsamps_valid = SubsetRandomSampler(idx_valid)
                out_train.append(DataLoader(data_set, batch_size=self.settings.batch_size, sampler=subsamps_train))
                out_valid.append(DataLoader(data_set, batch_size=self.settings.batch_size, sampler=subsamps_valid))
        else:
            idx = np.arange(num_samples)
            np.random.shuffle(idx)
            pos = int(num_samples * (1 - self.settings.data_split_ratio))
            idx_train = idx[0:pos]
            idx_valid = idx[pos:]
            subsamps_train = SubsetRandomSampler(idx_train)
            subsamps_valid = SubsetRandomSampler(idx_valid)

            out_train.append(DataLoader(data_set, batch_size=self.settings.batch_size, sampler=subsamps_train))
            out_valid.append(DataLoader(data_set, batch_size=self.settings.batch_size, sampler=subsamps_valid))

        # --- Output
        self.train_loader = out_train
        self.valid_loader = out_valid

    def load_model(self, learn_rate=0.1, print_model=True) -> None:
        """Loading optimizer, loss_fn into class"""
        self.model = self.settings.model
        self.optimizer = self.settings.load_optimizer(learn_rate=learn_rate)
        self.loss_fn = self.settings.loss_fn
        if print_model:
            summary(self.model, input_size=self.model.model_shape)

    def _save_config_txt(self) -> None:
        """Writing the content of the configuration class in *.txt-file"""
        self._path2config = join(self._path2save, 'config.txt')
        self.config_available = True

        with open(self._path2config, 'w') as txt_handler:
            txt_handler.write('--- Configuration of PyTorch Training Routine ---\n')
            txt_handler.write(f'Date: {datetime.now().strftime("%m/%d/%Y, %H:%M:%S")}\n')
            txt_handler.write(f'AI Topology: {self.settings.get_topology()} ({self._model_addon})\n')
            txt_handler.write(f'Embedded?: {self.model.model_embedded}\n')
            txt_handler.write('\n')
            txt_handler.write(f'Used Optimizer: {self.settings.optimizer}\n')
            txt_handler.write(f'Batchsize: {self.settings.batch_size}\n')
            txt_handler.write(f'Num. of epochs: {self.settings.num_epochs}\n')
            txt_handler.write(f'Splitting ratio (Training/Validation): '
                              f'{1-self.settings.data_split_ratio}/{self.settings.data_split_ratio}\n')
            txt_handler.write(f'Do kfold cross validation?: {self._do_kfold}, '
                              f'Number of steps: {self.settings.num_kfold}\n')
            txt_handler.write(f'Do shuffle?: {self.settings.data_do_shuffle}\n')
            txt_handler.write(f'Do data augmentation?: {self.settings.data_do_augmentation}\n')
            txt_handler.write(f'Do input normalization?: {self.settings.data_do_normalization}\n')
            txt_handler.write(f'Do add noise cluster?: {self.settings.data_do_addnoise_cluster}\n')
            txt_handler.write(f'Exclude cluster: {self.settings.data_exclude_cluster}\n')

    def _save_train_results(self, last_metric_train: float | np.ndarray,
                            last_metric_valid: float | np.ndarray, type='Loss') -> None:
        """Writing some training metrics into txt-file"""
        if self.config_available:
            with open(self._path2config, 'a') as txt_handler:
                txt_handler.write('\n--- Results of last epoch ---')
                txt_handler.write(f'\nTraining {type} = {last_metric_train}')
                txt_handler.write(f'\nValidation {type} = {last_metric_valid}')

    def get_saving_path(self) -> str:
        """Getting the path for saving files in aim folder"""
        return self._path2save

    def get_best_model(self) -> list:
        """Getting the path to the best trained model"""
        return glob(join(self._path2save, "*.pth"))
<|MERGE_RESOLUTION|>--- conflicted
+++ resolved
@@ -16,34 +16,6 @@
 @dataclasses.dataclass(frozen=True)
 class Config_PyTorch:
     """Template for configurating pytorch for training a model"""
-<<<<<<< HEAD
-    def __init__(self):
-        # Settings of Models/Training
-        self.model = "model name"   # example: ai_module.cnn_ae_v1
-        self.is_embedded = False
-        self.loss_fn = nn.MSELoss()
-        self.num_kfold = 1
-        self.num_epochs = 1000
-        self.batch_size = 512
-        # Settings of Datasets
-        self.data_path = '../2_Data/00_Merged_Datasets'
-        self.data_file_name = '2023-05-15_Dataset01_SimDaten_Martinez2009_Sorted'
-        self.data_split_ratio = 0.2
-        self.data_do_shuffle = True
-        self.data_do_augmentation = True
-        self.data_num_augmentation = 2000
-        self.data_do_normalization = False
-        self.data_do_addnoise_cluster = False
-        # Dataset Preparation
-        self.data_exclude_cluster = [1]
-        self.data_sel_pos = []
-
-    def set_optimizer(self, model):
-        return optim.Adam(model.parameters())
-
-    def get_topology(self, model) -> str:
-        return model.out_modeltyp
-=======
     # --- Settings of Models/Training
     model: Any
     loss_fn: Any
@@ -90,7 +62,6 @@
     def __set_optimizer_sgd(self, learn_rate=0.1):
         """Using the SGD as Optimizer"""
         return optim.SGD(self.model.parameters(), lr=learn_rate)
->>>>>>> 5ade7b23
 
 
 class training_pytorch:
@@ -139,21 +110,11 @@
 
     def _init_train(self) -> None:
         """Do init of class for training"""
-<<<<<<< HEAD
-        folder_name = f'{datetime.now().strftime("%Y%m%d_%H%M%S")}_{self.index_folder}_{self.model_name}'
-        self.path2save = os.path.join(self.path2run, folder_name)
-        if not os.path.exists(self.path2run):
-            os.mkdir(self.path2run)
-
-        if not os.path.exists(self.path2save):
-            os.mkdir(self.path2save)
-=======
         folder_name = f'{datetime.now().strftime("%Y%m%d_%H%M%S")}_{self._index_folder}_{self._model_name}'
         self._path2save = join(self._path2run, folder_name)
 
         if not exists(self._path2run):
             mkdir(self._path2run)
->>>>>>> 5ade7b23
 
         mkdir(self._path2save)
 
