import numpy as np
from os.path import join
from shutil import copy
from datetime import datetime
from torch import load, save, from_numpy, inference_mode, sum
from scipy.io import savemat
from package.dnn.pytorch_control import Config_PyTorch, Config_Dataset, training_pytorch


class train_nn_classification(training_pytorch):
    """Class for Handling the Training of Classifiers"""
    def __init__(self, config_train: Config_PyTorch, config_data: Config_Dataset, do_train=True) -> None:
        training_pytorch.__init__(self, config_train, config_data, do_train)

    def __do_training_epoch(self) -> [float, float]:
        """Do training during epoch of training"""
        train_loss = 0.0
        total_batches = 0
        total_correct = 0
        total_samples = 0

        self.model.train(True)
        for tdata in self.train_loader[self._run_kfold]:
            self.optimizer.zero_grad()
            tdata_out = tdata['out'].to(self.used_hw_dev)
            pred_cl, dec_cl = self.model(tdata['in'].to(self.used_hw_dev))
            loss = self.loss_fn(pred_cl, tdata_out)
            loss.backward()
            self.optimizer.step()

            train_loss += loss.item()
            total_batches += 1
            total_correct += sum(dec_cl == tdata_out)  #hier optimieren
            total_samples += len(tdata['in'])

        train_acc = int(total_correct) / total_samples
        train_loss = train_loss / total_batches

        return train_loss, train_acc

    def __do_valid_epoch(self) -> [float, float]:
        """Do validation during epoch of training"""
        valid_loss = 0.0
        total_batches = 0
        total_correct = 0
        total_samples = 0

        self.model.eval()
        with inference_mode():
            for vdata in self.valid_loader[self._run_kfold]:
                pred_cl, dec_cl = self.model(vdata['in'].to(self.used_hw_dev))

                valid_loss += self.loss_fn(pred_cl, vdata['out'].to(self.used_hw_dev)).item()
                total_batches += 1
                total_correct += int(sum(dec_cl == vdata['out'].to(self.used_hw_dev)))  # hier optimieren
                total_samples += len(vdata['in'])

        valid_acc = total_correct / total_samples
        valid_loss = valid_loss / total_batches

        return valid_loss, valid_acc

    def do_training(self, path2save='') -> list:
        """Start model training incl. validation and custom-own metric calculation"""
        self._init_train(path2save=path2save)
        self._save_config_txt('_class')

        # --- Handling Kfold cross validation training
        if self._do_kfold:
            print(f"Starting Kfold cross validation training in {self.settings.num_kfold} steps")

        metrics_own = list()
        path2model = str()
        path2model_init = join(self._path2save, f'model_class_reset.pth')
        save(self.model.state_dict(), path2model_init)
        timestamp_start = datetime.now()
        timestamp_string = timestamp_start.strftime('%H:%M:%S')
        print(f'\nTraining starts on {timestamp_string}')

        for fold in np.arange(self.settings.num_kfold):
            best_loss = [1e6, 1e6]
            best_acc = [0.0, 0.0]
            # Init fold
            epoch_metric = list()
            self.model.load_state_dict(load(path2model_init))
            self._run_kfold = fold
            self._init_writer()

            if self._do_kfold:
                print(f'\nStarting with Fold #{fold}')

            for epoch in range(0, self.settings.num_epochs):
                train_loss, train_acc = self.__do_training_epoch()
                valid_loss, valid_acc = self.__do_valid_epoch()

                print(f'... results of epoch {epoch + 1}/{self.settings.num_epochs} '
                      f'[{(epoch + 1) / self.settings.num_epochs * 100:.2f} %]: '
                      f'train_loss = {train_loss:.5f}, train_acc = {100 * train_acc:.2f} % - '
                      f'valid_loss = {valid_loss:.5f}, valid_acc = {100 * valid_acc:.2f} %')

                # Log the running loss averaged per batch for both training and validation
                self._writer.add_scalar('Loss_train (CL)', train_loss, epoch+1)
                self._writer.add_scalar('Loss_valid (CL)', valid_loss, epoch+1)
                self._writer.add_scalar('Acc_train (CL)', train_acc, epoch+1)
                self._writer.add_scalar('Acc_valid (CL)', valid_acc, epoch+1)
                self._writer.flush()

                # Tracking the best performance and saving the model
                if valid_loss < best_loss[1]:
                    best_loss = [train_loss, valid_loss]
                    best_acc = [train_acc, valid_acc]
                    path2model = join(self._path2temp, f'model_class_fold{fold:03d}_epoch{epoch:04d}.pth')
                    save(self.model, path2model)

                # Saving metrics after each epoch
                epoch_metric.append(np.array((train_acc, valid_acc), dtype=float))

            # --- Saving metrics after each fold
            metrics_own.append(epoch_metric)
            copy(path2model, self._path2save)
            self._save_train_results(best_loss[0], best_loss[1], 'Loss')
            self._save_train_results(best_acc[0], best_acc[1], 'Acc.')

        # --- Ending of all trainings phases
        self._end_training_routine(timestamp_start)

        return metrics_own

    def do_validation_after_training(self, num_output=2) -> dict:
        """Performing the training with the best model after"""
        # --- Getting data from validation set for inference
        data_train = self.get_data_points(num_output, use_train_dataloader=True)
        data_valid = self.get_data_points(num_output, use_train_dataloader=False)

        # --- Do the Inference with Best Model
        print(f"\nDoing the inference with validation data on best model")
<<<<<<< HEAD
        model_inference = load(self.get_best_model('class')[0])
=======
        model_inference = load(self.get_best_model()[0]).to('cpu')
>>>>>>> 9ee5e043
        yclus = model_inference(from_numpy(data_valid['in']))[1]
        yclus = yclus.detach().numpy()

        # --- Producing the output
        output = dict()
        output.update({'settings': self.settings, 'date': datetime.now().strftime('%d/%m/%Y, %H:%M:%S')})
        output.update({'train_clus': data_train['out'], 'valid_clus': data_valid['out']})
        output.update({'input': data_valid['in'], 'yclus': yclus})
        output.update({'cl_dict': self.cell_classes})

        # --- Saving dict
        savemat(join(self.get_saving_path(), 'results_class.mat'), output,
                do_compression=True, long_field_names=True)
        return output<|MERGE_RESOLUTION|>--- conflicted
+++ resolved
@@ -30,7 +30,7 @@
 
             train_loss += loss.item()
             total_batches += 1
-            total_correct += sum(dec_cl == tdata_out)  #hier optimieren
+            total_correct += sum(dec_cl == tdata_out)
             total_samples += len(tdata['in'])
 
         train_acc = int(total_correct) / total_samples
@@ -134,11 +134,7 @@
 
         # --- Do the Inference with Best Model
         print(f"\nDoing the inference with validation data on best model")
-<<<<<<< HEAD
         model_inference = load(self.get_best_model('class')[0])
-=======
-        model_inference = load(self.get_best_model()[0]).to('cpu')
->>>>>>> 9ee5e043
         yclus = model_inference(from_numpy(data_valid['in']))[1]
         yclus = yclus.detach().numpy()
 
