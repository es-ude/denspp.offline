--- conflicted
+++ resolved
@@ -147,10 +147,7 @@
     """
     use_cell_bib = not (mode_cell_bib == 0)
     use_cell_mode = 0 if not use_cell_bib else mode_cell_bib-1
-<<<<<<< HEAD
-
-=======
->>>>>>> 9ee5e043
+
     # ---Loading Data, Do Training and getting the results
     dataset = get_dataset_rgc(settings=config_data, use_cell_bib=use_cell_bib, mode_classes=use_cell_mode)
     trainhandler = train_nn_classification(config_train, config_data)
@@ -183,10 +180,7 @@
         do_plot: Doing the plots during the training routine
         block_plot: Blocking the plot outputs if do_plot is active
     """
-<<<<<<< HEAD
-
-=======
->>>>>>> 9ee5e043
+
     # --- Processing: Loading Data and Do Training
     dataset = get_dataset_sda(settings=config_data, threshold=4)
     dataset_dict = dataset.sda_dict
@@ -252,15 +246,9 @@
         do_plot: Doing the plots during the training routine
         block_plot: Blocking the plot outputs if do_plot is active
     """
-<<<<<<< HEAD
-    from settings_ai import config_train_ae, config_train_class, config_data
-
-    print("\nTrain modules of end-to-end neural signal pre-processing frame-work (DeNSPP)")
-=======
     from settings_ai import config_train_ae, config_train_class, config_train_dec, config_data
     print("\nTrain modules of end-to-end neural signal pre-processing frame-work (DeNSPP)")
 
->>>>>>> 9ee5e043
     match mode_train:
         case 0:
             __dnn_train_ae(config_train_ae, config_data, mode_ae=0, noise_std=noise_std_ae,
