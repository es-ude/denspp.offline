import dataclasses
import os
import platform
import shutil
from datetime import datetime
from glob import glob
from os import mkdir, remove
from os.path import exists, join
from pathlib import Path

from shutil import rmtree
from typing import Any

import cpuinfo
import numpy as np
import torch.backends.cudnn
import torch
import random
from sklearn.model_selection import KFold
from torch import optim, device, cuda, backends
from torch.utils.data import DataLoader, SubsetRandomSampler
from torch.utils.tensorboard import SummaryWriter
from torchinfo import summary


@dataclasses.dataclass(frozen=True)
class ConfigPyTorch:
    """Class for handling the PyTorch training/inference routing"""
    # --- Settings of Models/Training
    model: Any
    loss_fn: Any
    optimizer: str
    loss: str
    num_kfold: int
    num_epochs: int
    batch_size: int
    data_split_ratio: float
    data_do_shuffle: bool
    train_does_deterministic: bool  # ToDo hinzufügen von Deterministic Möglichkeit im Training
    seed: int

    def get_topology(self) -> str:
        """Getting the model name defined in models"""
        return self.model.out_modeltyp

    def load_optimizer(self, learn_rate=0.1) -> Any:
        """Loading the optimizer function"""
        if self.optimizer == 'Adam':
            return self.__set_optimizer_adam()
        elif self.optimizer == 'SGD':
            return self.__set_optimizer_sgd(learn_rate=learn_rate)
        else:
            return -1

    def __set_optimizer_adam(self):
        """Using the Adam Optimizer"""
        return optim.Adam(self.model.parameters())

    def __set_optimizer_sgd(self, learn_rate=0.1):
        """Using the SGD as Optimizer"""
        return optim.SGD(self.model.parameters(), lr=learn_rate)


@dataclasses.dataclass(frozen=True)
class ConfigDataset:
    """Class for handling preparation of dataset"""
    # --- Settings of Datasets
    data_path: str
    data_file_name: str
    # --- Data Augmentation
    data_do_augmentation: bool
    data_num_augmentation: int
    data_do_normalization: bool
    data_normalization_mode: str
    data_normalization_method: str
    data_normalization_setting: str
    data_do_addnoise_cluster: bool
    data_do_reduce_samples_per_cluster: bool
    data_num_samples_per_cluster: int
    # --- Dataset Preparation
    data_exclude_cluster: list
    data_sel_pos: list

    def get_path2data(self) -> str:
        """Getting the path name to the file"""
        return join(self.data_path, self.data_file_name)


def copy_handler_dummy() -> None:
    """Generating a handler dummy for training neural networks"""
    path2dst = 'src_dnn'
    # --- Checking if path to local training handler exists
    if not exists(path2dst):
        os.mkdir(path2dst)
    if not exists(join(path2dst, 'models')):
        os.mkdir(join(path2dst, 'models'))
    if not exists(join(path2dst, 'dataset')):
        os.mkdir(join(path2dst, 'dataset'))

    # --- Copy process
    if not exists(path2dst):
        path2src = 'package/dnn/template'
        print("\nGenerating a template for ML training")
        for file in glob(join(path2src, "*.py")):
            print(f"... copied: {file}")
            if "main" in file:
                shutil.copy(file, f"")
            else:
                shutil.copy(file, f"{path2dst}/")
        print("Please restart the training routine!")


def _check_user_config() -> None:
    if not exists("settings_ai"):
        shutil.copy()


class TrainingPytorch:
    """Class for Handling Training of Deep Neural Networks in PyTorch
    Args:
        config_train: Configuration settings for the PyTorch Training
    """
    used_hw_dev: device
    used_hw_cpu: str
    used_hw_gpu: str
    used_hw_num: int
    train_loader: list
    valid_loader: list
    cell_classes: list

    def __init__(self, config_train: ConfigPyTorch, config_dataset: ConfigDataset) -> None:
        self.os_type = platform.system()
        self._writer = None
        self.model = None
        self.loss_fn = None
        self.optimizer = None

        # --- Preparing options
        self.config_available = False
        self._do_kfold = False
        self._do_shuffle = config_train.data_do_shuffle
        # --- Deterministic training
        self._deterministic = config_train.train_does_deterministic
        self._seed = config_train.seed

        self._run_kfold = 0
        self._samples_train = list()
        self._samples_valid = list()

        # --- Saving options
        self.settings = config_train
        self.settings_data = config_dataset
        self._index_folder = 'train'
        self._aitype = config_train.model.out_modeltyp
        self._model_name = config_train.model.out_modelname
        self._model_addon = str()
        self._path2run = 'runs'
        self._path2save = str()
        self._path2log = str()
        self._path2temp = str()
        self._path2config = str()

    def __setup_device(self) -> None:
        """Setup PyTorch for Training"""
        # Using GPU
        if cuda.is_available():
            self.used_hw_gpu = cuda.get_device_name()
            self.used_hw_cpu = 'None'
            self.used_hw_dev = device("cuda")
            self.used_hw_num = cuda.device_count()
            device0 = self.used_hw_gpu
        # Using Apple M1 Chip
        elif backends.mps.is_available() and backends.mps.is_built() and self.os_type == "Darwin" and not self.use_only_cpu:
            self.used_hw_cpu = "MP1"
            self.used_hw_gpu = 'None'
            self.used_hw_num = cuda.device_count()
            self.used_hw_dev = device("mps")
            self.used_hw_num = 1
            device0 = self.used_hw_cpu
        # Using normal CPU
        else:
            self.used_hw_gpu = 'None'
            self.used_hw_cpu = (f"{cpuinfo.get_cpu_info()['brand_raw']} "
                                f"(@ {1e-9 * cpuinfo.get_cpu_info()['hz_actual'][0]:.3f} GHz)")
            self.used_hw_dev = device("cpu")
            self.used_hw_num = cpuinfo.get_cpu_info()['count']
            device0 = self.used_hw_cpu

        base_path = Path(__file__).parents[2]
        funcName = self.__setup_device.__name__
        # Pfad ab dem Ordner "3_Python" extrahieren
        shortened_path = Path(__file__).relative_to(base_path)
        print(
            f"\n\n=== Executing function --> {funcName} in file --> {shortened_path} ===")
        print(f"\n\t using PyTorch with {device0} device on {self.os_type}")

    def _init_train(self, path2save='') -> None:
        """Do init of class for training"""
        if not exists(self._path2run):
            mkdir(self._path2run)

        if not path2save:
            folder_name = f'{datetime.now().strftime("%Y%m%d_%H%M%S")}_{self._index_folder}_{self._model_name}'
            self._path2save = join(self._path2run, folder_name)
        else:
            self._path2save = path2save

        if not exists(self._path2save):
            mkdir(self._path2save)

        self._path2temp = join(self._path2save, f'temp')
        mkdir(self._path2temp)

        self.model.to(device=self.used_hw_dev)

    def _init_writer(self) -> None:
        """Do init of writer"""
        self._path2log = join(self._path2save, f'logs')
        self._writer = SummaryWriter(self._path2log, comment=f"event_log_kfold{self._run_kfold:03d}")

    def deterministic_training(self, seed: int) -> None:
        if self._seed == None or self._seed == 0:
            self._seed = 42
        if self._deterministic:
            random.seed(seed)
            np.random.seed(seed)
            torch.manual_seed(seed)
            torch.cuda.manual_seed_all(seed)
            torch.use_deterministic_algorithms(True)
            print(f"\n\t\t=== Deterministic training with seed: {self._seed} ===")
        print(f"\n\t\t=== None Deterministic training ===")

    def get_deterministc_dataloader_params(self, deterministic: bool, seed: int):
        """Getting the parameters for the DataLoader"""
        g = torch.Generator()
        g.manual_seed(seed)
        if deterministic:
<<<<<<< HEAD
            worker_init_fn = lambda worker_id: np.random.seed(seed)
            print("Worker seed=", seed, "Generator seed=", g)
            return {'worker_init_fn': worker_init_fn, 'generator': g}
=======
            worker_seed = seed if seed is not None else torch.initial_seed() % 2 ** 32
            np.random.seed(worker_seed) # ToDo random muss rausgenommen werden wenn seed übergeben wird
            random.seed(worker_seed)
            worker_init_fn = lambda worker_id: np.random.seed(worker_seed)
            print("\n\nWorker seed=", worker_seed, "Generator seed=", generator)
            generator = generator if generator is not None else torch.Generator().manual_seed(0)
            return {'worker_init_fn': worker_init_fn, 'generator': generator}
>>>>>>> 40299cb3
        return {}

    def load_data(self, data_set, num_workers=0) -> None:
        """Loading data for training and validation in DataLoader format into class"""
        self.__setup_device()
        self._do_kfold = True if self.settings.num_kfold > 1 else False
        self._model_addon = data_set.data_type
        self.cell_classes = data_set.lable_dict if data_set.cluster_name_available else []

        # --- Preparing datasets
        out_train = list()
        out_valid = list()

        # --- Deterministic training
        if self._deterministic:
            self.deterministic_training(self._seed)
            params = self.get_deterministc_dataloader_params(self._deterministic, self._seed)
        else:
            params = {}

        # --- KFold or normal split
        if self._do_kfold:

            kfold = KFold(n_splits=self.settings.num_kfold, shuffle=self._do_shuffle, random_state=self._seed)
            for idx_train, idx_valid in kfold.split(np.arange(len(data_set))):

                subsamps_train = SubsetRandomSampler(idx_train)
                subsamps_valid = SubsetRandomSampler(idx_valid)
                out_train.append(
                    DataLoader(data_set, batch_size=self.settings.batch_size, sampler=subsamps_train, **params))
                out_valid.append(
                    DataLoader(data_set, batch_size=self.settings.batch_size, sampler=subsamps_valid, **params))
                self._samples_train.append(subsamps_train.indices.size)
                self._samples_valid.append(subsamps_valid.indices.size)
        else:
            idx = np.arange(len(data_set))
            if self._do_shuffle:
                np.random.shuffle(idx)
            split_pos = int(len(data_set) * (1 - self.settings.data_split_ratio))
            idx_train = idx[0:split_pos]
            idx_valid = idx[split_pos:]

            subsamps_train = SubsetRandomSampler(idx_train)
            subsamps_valid = SubsetRandomSampler(idx_valid)
<<<<<<< HEAD
            out_train.append(
                DataLoader(data_set, batch_size=self.settings.batch_size, sampler=subsamps_train, **params))
            out_valid.append(
                DataLoader(data_set, batch_size=self.settings.batch_size, sampler=subsamps_valid, **params))

=======
            out_train.append(DataLoader(data_set, batch_size=self.settings.batch_size, sampler=subsamps_train,**params))
            out_valid.append(DataLoader(data_set, batch_size=self.settings.batch_size, sampler=subsamps_valid))
>>>>>>> 40299cb3
            self._samples_train.append(subsamps_train.indices.size)
            self._samples_valid.append(subsamps_valid.indices.size)

        # --- CUDA support for dataset
        if cuda.is_available():
            for idx, dataset in enumerate(out_train):
                out_train[idx].pin_memory = True
                out_train[idx].pin_memory_device = self.used_hw_dev.type
                out_train[idx].num_workers = num_workers
                out_valid[idx].pin_memory = True
                out_valid[idx].pin_memory_device = self.used_hw_dev.type
                out_valid[idx].num_workers = num_workers

        # --- Output
        self.train_loader = out_train
        self.valid_loader = out_valid

    def load_model(self, learn_rate=0.1, print_model=True) -> None:
        """Loading optimizer, loss_fn into class"""
        self.model = self.settings.model
        self.optimizer = self.settings.load_optimizer(learn_rate=learn_rate)
        self.loss_fn = self.settings.loss_fn
        if print_model:

            base_path = Path(__file__).parents[2]
            funcName = self.load_model.__name__
            # Pfad ab dem Ordner "3_Python" extrahieren
            shortened_path = Path(__file__).relative_to(base_path)
            print(
                f"\n\n=== Executing function --> {funcName} in file --> {shortened_path}  \t ===\n")
            summary(self.model, input_size=self.model.model_shape)



    def _save_config_txt(self, addon='') -> None:
        """Writing the content of the configuration class in *.txt-file"""
        self._path2config = join(self._path2save, f'config{addon}.txt')
        self.config_available = True

        with open(self._path2config, 'w') as txt_handler:
            txt_handler.write('--- Configuration of PyTorch Training Routine ---\n')
            txt_handler.write(f'Date: {datetime.now().strftime("%m/%d/%Y, %H:%M:%S")}\n')
            txt_handler.write(f'Used CPU: {self.used_hw_cpu}\n')
            txt_handler.write(f'Used GPU: {self.used_hw_gpu}\n')
            txt_handler.write(f'Used dataset: {self.settings_data.get_path2data()}\n')
            txt_handler.write(f'AI Topology: {self.settings.get_topology()} ({self._model_addon})\n')
            txt_handler.write(f'Embedded?: {self.model.model_embedded}\n')
            txt_handler.write('\n')
            txt_handler.write(f'Used Optimizer: {self.settings.optimizer}\n')
            txt_handler.write(f'Used Loss Function: {self.settings.loss}\n')
            txt_handler.write(f'Deterministic Training: {self.settings.train_does_deterministic}\n')
            if self.deterministic_training():
                txt_handler.write(f'My Seed: {self.settings.seed}\n')
            txt_handler.write(f'Batchsize: {self.settings.batch_size}\n')
            txt_handler.write(f'Num. of epochs: {self.settings.num_epochs}\n')
            txt_handler.write(f'Splitting ratio (Training/Validation): '
                              f'{1 - self.settings.data_split_ratio}/{self.settings.data_split_ratio}\n')
            txt_handler.write(f'Do KFold cross validation?: {self._do_kfold},\n'
                              f'Number of KFold steps: {self.settings.num_kfold}\n')
            txt_handler.write(f'Do shuffle?: {self.settings.data_do_shuffle}\n')
            txt_handler.write(f'Do data augmentation?: {self.settings_data.data_do_augmentation}\n')
            txt_handler.write(f'Do input normalization?: {self.settings_data.data_do_normalization}\n')
            txt_handler.write(f'Do add noise cluster?: {self.settings_data.data_do_addnoise_cluster}\n')
            txt_handler.write(f'Exclude cluster: {self.settings_data.data_exclude_cluster}\n')

    def _save_train_results(self, last_metric_train: float | np.ndarray,
                            last_metric_valid: float | np.ndarray, type='Loss') -> None:
        """Writing some training metrics into txt-file"""
        if self.config_available:
            with open(self._path2config, 'a') as txt_handler:
                txt_handler.write(f'\n--- Metrics of last epoch in fold #{self._run_kfold} ---')
                txt_handler.write(f'\nTraining {type} = {last_metric_train}')
                txt_handler.write(f'\nValidation {type} = {last_metric_valid}\n')

    def get_saving_path(self) -> str:
        """Getting the path for saving files in aim folder"""
        return self._path2save

    def get_best_model(self, type_model: str) -> list:
        """Getting the path to the best trained model"""
        return glob(join(self._path2save, f"*{type_model}*.pth"))

    def _end_training_routine(self, timestamp_start: datetime, do_delete_temps=True) -> None:
        """Doing the last step of training routine"""
        timestamp_end = datetime.now()
        timestamp_string = timestamp_end.strftime('%H:%M:%S')
        diff_time = timestamp_end - timestamp_start
        diff_string = diff_time

        print(f'\n\tTraining ends on: {timestamp_string}')
        print(f'\tTraining runs: {diff_string}')

        # Delete init model
        init_model = glob(join(self._path2save, '*_reset.pth'))
        for file in init_model:
            remove(file)

        # Delete log folders
        if do_delete_temps:
            folder_logs = glob(join(self._path2save, 'temp*'))
            for folder in folder_logs:
                rmtree(folder, ignore_errors=True)

        # Give the option to open TensorBoard
        print("\n\tLook data on TensorBoard -> open Terminal")
        print("\tType in: tensorboard serve --logdir ./runs")

    def get_data_points(self, num_output=4, use_train_dataloader=False) -> dict:
        """Getting data from DataLoader for Plotting Results"""
        output = [[] for _ in range(num_output)]
        keys = []
        mdict = dict()

        first_run = True
        for data_fold in (self.train_loader if use_train_dataloader else self.valid_loader):
            for vdata in data_fold:
                for idx, (key, value) in enumerate(vdata.items()):
                    output[idx] = value if first_run else np.append(output[idx], value, axis=0)
                    if key not in keys:
                        keys.append(key)
                first_run = False

        for key, value in zip(keys, output):
            mdict.update([(key, value)])

        return mdict<|MERGE_RESOLUTION|>--- conflicted
+++ resolved
@@ -36,7 +36,7 @@
     batch_size: int
     data_split_ratio: float
     data_do_shuffle: bool
-    train_does_deterministic: bool  # ToDo hinzufügen von Deterministic Möglichkeit im Training
+    train_do_deterministic: bool  # ToDo hinzufügen von Deterministic Möglichkeit im Training
     seed: int
 
     def get_topology(self) -> str:
@@ -140,7 +140,7 @@
         self._do_kfold = False
         self._do_shuffle = config_train.data_do_shuffle
         # --- Deterministic training
-        self._deterministic = config_train.train_does_deterministic
+        self._deterministic = config_train.train_do_deterministic
         self._seed = config_train.seed
 
         self._run_kfold = 0
@@ -218,28 +218,9 @@
         self._path2log = join(self._path2save, f'logs')
         self._writer = SummaryWriter(self._path2log, comment=f"event_log_kfold{self._run_kfold:03d}")
 
-    def deterministic_training(self, seed: int) -> None:
-        if self._seed == None or self._seed == 0:
-            self._seed = 42
-        if self._deterministic:
-            random.seed(seed)
-            np.random.seed(seed)
-            torch.manual_seed(seed)
-            torch.cuda.manual_seed_all(seed)
-            torch.use_deterministic_algorithms(True)
-            print(f"\n\t\t=== Deterministic training with seed: {self._seed} ===")
-        print(f"\n\t\t=== None Deterministic training ===")
-
-    def get_deterministc_dataloader_params(self, deterministic: bool, seed: int):
+    def get_deterministc_dataloader_params(self, deterministic: bool, seed= None, generator= None):
         """Getting the parameters for the DataLoader"""
-        g = torch.Generator()
-        g.manual_seed(seed)
         if deterministic:
-<<<<<<< HEAD
-            worker_init_fn = lambda worker_id: np.random.seed(seed)
-            print("Worker seed=", seed, "Generator seed=", g)
-            return {'worker_init_fn': worker_init_fn, 'generator': g}
-=======
             worker_seed = seed if seed is not None else torch.initial_seed() % 2 ** 32
             np.random.seed(worker_seed) # ToDo random muss rausgenommen werden wenn seed übergeben wird
             random.seed(worker_seed)
@@ -247,7 +228,6 @@
             print("\n\nWorker seed=", worker_seed, "Generator seed=", generator)
             generator = generator if generator is not None else torch.Generator().manual_seed(0)
             return {'worker_init_fn': worker_init_fn, 'generator': generator}
->>>>>>> 40299cb3
         return {}
 
     def load_data(self, data_set, num_workers=0) -> None:
@@ -261,28 +241,22 @@
         out_train = list()
         out_valid = list()
 
-        # --- Deterministic training
-        if self._deterministic:
-            self.deterministic_training(self._seed)
-            params = self.get_deterministc_dataloader_params(self._deterministic, self._seed)
-        else:
-            params = {}
-
-        # --- KFold or normal split
         if self._do_kfold:
-
-            kfold = KFold(n_splits=self.settings.num_kfold, shuffle=self._do_shuffle, random_state=self._seed)
+            params = self.get_deterministc_dataloader_params(self._deterministic)
+
+            kfold = KFold(n_splits=self.settings.num_kfold, shuffle=self._do_shuffle)
             for idx_train, idx_valid in kfold.split(np.arange(len(data_set))):
 
                 subsamps_train = SubsetRandomSampler(idx_train)
                 subsamps_valid = SubsetRandomSampler(idx_valid)
                 out_train.append(
                     DataLoader(data_set, batch_size=self.settings.batch_size, sampler=subsamps_train, **params))
-                out_valid.append(
-                    DataLoader(data_set, batch_size=self.settings.batch_size, sampler=subsamps_valid, **params))
+                out_valid.append(DataLoader(data_set, batch_size=self.settings.batch_size, sampler=subsamps_valid))
                 self._samples_train.append(subsamps_train.indices.size)
                 self._samples_valid.append(subsamps_valid.indices.size)
         else:
+            params = self.get_deterministc_dataloader_params(self._deterministic)
+            print(params)
             idx = np.arange(len(data_set))
             if self._do_shuffle:
                 np.random.shuffle(idx)
@@ -292,16 +266,8 @@
 
             subsamps_train = SubsetRandomSampler(idx_train)
             subsamps_valid = SubsetRandomSampler(idx_valid)
-<<<<<<< HEAD
-            out_train.append(
-                DataLoader(data_set, batch_size=self.settings.batch_size, sampler=subsamps_train, **params))
-            out_valid.append(
-                DataLoader(data_set, batch_size=self.settings.batch_size, sampler=subsamps_valid, **params))
-
-=======
             out_train.append(DataLoader(data_set, batch_size=self.settings.batch_size, sampler=subsamps_train,**params))
             out_valid.append(DataLoader(data_set, batch_size=self.settings.batch_size, sampler=subsamps_valid))
->>>>>>> 40299cb3
             self._samples_train.append(subsamps_train.indices.size)
             self._samples_valid.append(subsamps_valid.indices.size)
 
@@ -352,9 +318,6 @@
             txt_handler.write('\n')
             txt_handler.write(f'Used Optimizer: {self.settings.optimizer}\n')
             txt_handler.write(f'Used Loss Function: {self.settings.loss}\n')
-            txt_handler.write(f'Deterministic Training: {self.settings.train_does_deterministic}\n')
-            if self.deterministic_training():
-                txt_handler.write(f'My Seed: {self.settings.seed}\n')
             txt_handler.write(f'Batchsize: {self.settings.batch_size}\n')
             txt_handler.write(f'Num. of epochs: {self.settings.num_epochs}\n')
             txt_handler.write(f'Splitting ratio (Training/Validation): '
