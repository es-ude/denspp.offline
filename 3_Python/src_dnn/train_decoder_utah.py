from torch import nn
<<<<<<< HEAD
from package.dnn.dnn_handler import dnn_handler
from package.dnn.pytorch_handler import Config_PyTorch, Config_Dataset
import src_dnn.models.decoding_utah as models_dec
=======
import matplotlib.pyplot as plt
import os
from package.dnn.dnn_handler import dnn_handler  #  hier hab ich nie was geändert, kann aus PACKAGE importiert werden!!
from src_dnn.src_pytorch_handler import ConfigPyTorch, ConfigDataset
import src_dnn.models.src_models_decoding_utah as models_decoding
from pathlib import Path
>>>>>>> d644b0a7

config_data = ConfigDataset(
    # --- Settings of Datasets
    #TODO make path not hardcoded, get filename from os
    #data_path=r'C:\Users\jo-di\PycharmProjects\git\3_Python\data',  # Jo
    #data_path=r'C:\Users\Haris\Git\CpsProjekt\denspp.offline\3_Python\data', # Haris
    data_path=r'C:\spaikeDenSppDataset', # Jannik
    #data_path='/home/muskel/Documents/cpsDEC/data',  # Jannik - Ubuntu

    data_file_name='2024-02-05_Dataset-KlaesNeuralDecoding.npy',

    # --- Data Augmentation
    data_do_augmentation=False,
    data_num_augmentation=0,
    data_do_addnoise_cluster=False,
    # --- Data Normalization
    data_do_normalization=False,
    data_normalization_mode='CPU',
    data_normalization_method='minmax',
    data_normalization_setting='bipolar',
    # --- Dataset Reduction
    data_do_reduce_samples_per_cluster=False,
    data_num_samples_per_cluster=0,
    data_exclude_cluster=[],
    data_sel_pos=[]
)

ConfigTrain = ConfigPyTorch(
    # --- Settings of Models/Training
    model=models_decoding.cnn_lstm_dec_v4(1, 22, 3),
    #model=models_decoding.cnn_lstm_dec_v3(1, 12, 3),
    loss='Cross Entropy',
    loss_fn=nn.CrossEntropyLoss(),
    optimizer='Adam',
    num_kfold=1,
<<<<<<< HEAD
    patience=20,
    num_epochs=100,
=======
    num_epochs=1,
>>>>>>> d644b0a7
    batch_size=256,
    data_split_ratio=0.25,
    data_do_shuffle=False,
    deterministic_training=True,
    seed=133
)


def do_train_decoder_utah(dnn_handler: dnn_handler, length_window_ms) -> None:
    # ToDo -> dnn_handler übergibt nur Einstellungen --> in Settings.yaml übertragen
    """Training routine for Neural Decoding of recordings from Utah array (KlaesLab)
    Args:
        dnn_handler: Handler for configurating the routine selection for train deep neural networks
        length_window_ms: Size of the time window for segmenting the tick interval into firing events
    """
<<<<<<< HEAD
    from src_dnn.dataset.decoding_utah import prepare_training
    from package.dnn.pytorch.rnn import train_nn
    from package.plot.plot_dnn import plot_statistic_data
    from package.plot.plot_metric import plot_confusion, plot_loss

    # --- Processing: Loading Data and Do Training
    dataset = prepare_training(config_data, length_window_ms)
    data_dict = dataset.frame_dict
    trainhandler = train_nn(config_train, config_data)
=======
    from src_dnn.dataset.src_dataset_decoding_utah import preprocess_dataset
    from src_dnn.pytorch.src_lstm_Decoding import TrainHandlerLstm  # Import der pytorch file
    from package.plot.plot_dnn import plot_statistic_data
    from package.plot.plot_metric import plot_confusion, plot_loss

    base_path = Path(__file__).parents[2]
    func_name = do_train_decoder_utah.__name__
    # Pfad ab dem Ordner "3_Python" extrahieren
    shortened_path = Path(__file__).relative_to(base_path)
    print(
        f"\n\n=== Executing function --> {func_name} in file --> {shortened_path} ===")
    print("\n\t Train modules of end-to-end neural signal pre-processing frame-work (DeNSPP)")

    # --- Processing: Loading Data
    dataset = preprocess_dataset(config_data, length_window_ms, use_cluster=True)
    data_deci_label = dataset.lable_dict
    num_output = len(data_deci_label)

    trainhandler = TrainHandlerLstm(ConfigTrain, config_data)
    trainhandler.preperation_for_training()
>>>>>>> d644b0a7
    trainhandler.load_model()
    trainhandler.load_data(dataset)
    del dataset
    epoch_acc = trainhandler.do_training()[-1][0]

    # --- Post-Processing: Getting data, save and plot results
    data_result = trainhandler.do_validation_after_training()
    logsdir = trainhandler.get_saving_path()
    del trainhandler

    # --- Plotting and Ending
    if dnn_handler.do_plot:
        plot_loss(epoch_acc, 'Acc.', path2save=logsdir)
<<<<<<< HEAD
        plot_confusion(data_result['valid_clus'], data_result['yclus'], path2save=logsdir, cl_dict=data_dict)
        plot_statistic_data(data_result['train_clus'], data_result['valid_clus'], path2save=logsdir, cl_dict=data_dict,
                            show_plot=dnn_handler.do_block)
=======
        plot_confusion(data_result['valid_clus'], data_result['yclus'], path2save=logsdir, cl_dict=data_deci_label)
        plot_statistic_data(data_result['train_clus'], data_result['valid_clus'], path2save=logsdir,
                            cl_dict=data_deci_label)

        #plt.show(block=dnn_handler.do_block)

    print("\nThe End")
>>>>>>> d644b0a7
<|MERGE_RESOLUTION|>--- conflicted
+++ resolved
@@ -1,16 +1,10 @@
 from torch import nn
-<<<<<<< HEAD
-from package.dnn.dnn_handler import dnn_handler
-from package.dnn.pytorch_handler import Config_PyTorch, Config_Dataset
-import src_dnn.models.decoding_utah as models_dec
-=======
 import matplotlib.pyplot as plt
 import os
 from package.dnn.dnn_handler import dnn_handler  #  hier hab ich nie was geändert, kann aus PACKAGE importiert werden!!
 from src_dnn.src_pytorch_handler import ConfigPyTorch, ConfigDataset
 import src_dnn.models.src_models_decoding_utah as models_decoding
 from pathlib import Path
->>>>>>> d644b0a7
 
 config_data = ConfigDataset(
     # --- Settings of Datasets
@@ -46,12 +40,7 @@
     loss_fn=nn.CrossEntropyLoss(),
     optimizer='Adam',
     num_kfold=1,
-<<<<<<< HEAD
-    patience=20,
-    num_epochs=100,
-=======
     num_epochs=1,
->>>>>>> d644b0a7
     batch_size=256,
     data_split_ratio=0.25,
     data_do_shuffle=False,
@@ -67,17 +56,6 @@
         dnn_handler: Handler for configurating the routine selection for train deep neural networks
         length_window_ms: Size of the time window for segmenting the tick interval into firing events
     """
-<<<<<<< HEAD
-    from src_dnn.dataset.decoding_utah import prepare_training
-    from package.dnn.pytorch.rnn import train_nn
-    from package.plot.plot_dnn import plot_statistic_data
-    from package.plot.plot_metric import plot_confusion, plot_loss
-
-    # --- Processing: Loading Data and Do Training
-    dataset = prepare_training(config_data, length_window_ms)
-    data_dict = dataset.frame_dict
-    trainhandler = train_nn(config_train, config_data)
-=======
     from src_dnn.dataset.src_dataset_decoding_utah import preprocess_dataset
     from src_dnn.pytorch.src_lstm_Decoding import TrainHandlerLstm  # Import der pytorch file
     from package.plot.plot_dnn import plot_statistic_data
@@ -98,30 +76,24 @@
 
     trainhandler = TrainHandlerLstm(ConfigTrain, config_data)
     trainhandler.preperation_for_training()
->>>>>>> d644b0a7
     trainhandler.load_model()
     trainhandler.load_data(dataset)
     del dataset
-    epoch_acc = trainhandler.do_training()[-1][0]
+    epoch_acc = trainhandler.do_training()[-1]
 
     # --- Post-Processing: Getting data, save and plot results
-    data_result = trainhandler.do_validation_after_training()
+    data_result = trainhandler.do_validation_after_training(num_output)
     logsdir = trainhandler.get_saving_path()
     del trainhandler
 
     # --- Plotting and Ending
     if dnn_handler.do_plot:
+        plt.close("all")
         plot_loss(epoch_acc, 'Acc.', path2save=logsdir)
-<<<<<<< HEAD
-        plot_confusion(data_result['valid_clus'], data_result['yclus'], path2save=logsdir, cl_dict=data_dict)
-        plot_statistic_data(data_result['train_clus'], data_result['valid_clus'], path2save=logsdir, cl_dict=data_dict,
-                            show_plot=dnn_handler.do_block)
-=======
         plot_confusion(data_result['valid_clus'], data_result['yclus'], path2save=logsdir, cl_dict=data_deci_label)
         plot_statistic_data(data_result['train_clus'], data_result['valid_clus'], path2save=logsdir,
                             cl_dict=data_deci_label)
 
         #plt.show(block=dnn_handler.do_block)
 
-    print("\nThe End")
->>>>>>> d644b0a7
+    print("\nThe End")