--- conflicted
+++ resolved
@@ -1,6 +1,4 @@
-import torch
 from torch import nn
-import numpy as np
 import matplotlib.pyplot as plt
 import os
 from package.dnn.dnn_handler import dnn_handler  #  hier hab ich nie was geändert, kann aus PACKAGE importiert werden!!
@@ -10,13 +8,8 @@
 
 config_data = ConfigDataset(
     # --- Settings of Datasets
-<<<<<<< HEAD
-    data_path='/home/muskel/Documents/cpsDEC/data',  # Ubuntu
-    # data_path='C:\spaikeDenSppDataset',
-=======
     # data_path='/home/muskel/Documents/cpsDEC/data',  # Ubuntu
     data_path='C:\\spaikeDenSppDataset',
->>>>>>> 40299cb3
     data_file_name='2024-02-05_Dataset-KlaesNeuralDecoding.npy',
 
     # --- Data Augmentation
@@ -46,7 +39,7 @@
     batch_size=256,
     data_split_ratio=0.25,
     data_do_shuffle=True,
-    train_does_deterministic=True,
+    train_do_deterministic=True,
     seed = 0x000001EF5FC88360
 )
 
@@ -63,14 +56,6 @@
     from package.plot.plot_dnn import plot_statistic_data
     from package.plot.plot_metric import plot_confusion, plot_loss
 
-<<<<<<< HEAD
-    print("\nTrain modules of end-to-end neural signal pre-processing frame-work (DeNSPP)")
-    # --- Deterministic Settings
-    np.random.seed(config_train.seed)
-    torch.manual_seed(config_train.seed)
-    torch.cuda.manual_seed_all(config_train.seed)
-    torch.use_deterministic_algorithms(True)
-=======
     base_path = Path(__file__).parents[2]
     func_name = do_train_decoder_utah.__name__
     # Pfad ab dem Ordner "3_Python" extrahieren
@@ -78,19 +63,13 @@
     print(
         f"\n\n=== Executing function --> {func_name} in file --> {shortened_path} ===")
     print("\n\t Train modules of end-to-end neural signal pre-processing frame-work (DeNSPP)")
->>>>>>> 40299cb3
 
-    trainhandler = TrainNN(config_train, config_data)
     # --- Processing: Loading Data
     dataset = preprocess_dataset(config_data, length_window_ms)
     data_deci_label = dataset.lable_dict
     num_output = len(data_deci_label)
 
-<<<<<<< HEAD
-
-=======
     trainhandler = TrainHandlerLstm(ConfigTrain, config_data)
->>>>>>> 40299cb3
     trainhandler.load_model()
     trainhandler.load_data(dataset)
     del dataset
