--- conflicted
+++ resolved
@@ -6,8 +6,8 @@
 
 config_data = Config_Dataset(
     # --- Settings of Datasets
-    data_path='/home/muskel/Documents/cpsDEC/data', # Ubuntu
-    #data_path='C:\spaikeDenSppDataset', # Windows
+    # data_path='/home/muskel/Documents/cpsDEC/data', # Ubuntu
+    data_path='C:\spaikeDenSppDataset', # Ubuntu
     data_file_name='2024-02-05_Dataset-KlaesNeuralDecoding.npy',
 
     # --- Data Augmentation
@@ -28,11 +28,7 @@
 
 config_train = Config_PyTorch(
     # --- Settings of Models/Training
-<<<<<<< HEAD
-    model=models_dec.cnn2D_v1(),
-=======
-    model=models_dec.cnn_lstm_dec_v1(1, 12, 3),
->>>>>>> 55b58281
+    model=models_dec.cnn2D_v1(1, 12, 3),
     loss='Cross Entropy',
     loss_fn=nn.CrossEntropyLoss(),
     optimizer='Adam',
@@ -65,7 +61,6 @@
     trainhandler.load_model()
     trainhandler.load_data(dataset)
     del dataset
-
     epoch_acc = trainhandler.do_training()[-1]
 
     # --- Post-Processing: Getting data, save and plot results
